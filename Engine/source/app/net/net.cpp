--- conflicted
+++ resolved
@@ -251,13 +251,8 @@
    NetConnection *conn = NetConnection::getConnectionToServer();
    if(!conn)
       return;
-<<<<<<< HEAD
-
    StringStackWrapper args(argc - 1, argv + 1);
-   sendRemoteCommand(conn, args.count(), args);
-=======
-   RemoteCommandEvent::sendRemoteCommand(conn, argc - 1, argv + 1);
->>>>>>> 6b2f334d
+   RemoteCommandEvent::sendRemoteCommand(conn, args.count(), args);
 }
 
 ConsoleFunction( commandToClient, void, 3, RemoteCommandEvent::MaxRemoteCommandArgs + 2, "(NetConnection client, string func, ...)"
@@ -294,12 +289,8 @@
    NetConnection *conn;
    if(!Sim::findObject(argv[1], conn))
       return;
-<<<<<<< HEAD
    StringStackWrapper args(argc - 2, argv + 2);
-   sendRemoteCommand(conn, args.count(), args);
-=======
-   RemoteCommandEvent::sendRemoteCommand(conn, argc - 2, argv + 2);
->>>>>>> 6b2f334d
+   RemoteCommandEvent::sendRemoteCommand(conn, args.count(), args);
 }
 
 
@@ -315,15 +306,10 @@
    "@see addTaggedString()\n"
    "@see getTaggedString()\n"
    "@ingroup Networking\n")
-<<<<<<< HEAD
-{
-   gNetStringTable->removeString(dAtoi(((const char*)argv[1])+1), true);
-}
-=======
-	{
-	RemoteCommandEvent::removeTaggedString(tag);
-	}
->>>>>>> 6b2f334d
+   {
+   RemoteCommandEvent::removeTaggedString(tag);
+   }
+
 
 DefineEngineFunction(addTaggedString, const char* , (const char* str), (""),
    "@brief Use the addTaggedString function to tag a new string and add it to the NetStringTable\n\n"
@@ -337,16 +323,9 @@
    "@see removeTaggedString()\n"
    "@see getTaggedString()\n"
    "@ingroup Networking\n")
-<<<<<<< HEAD
-{
-   NetStringHandle s((const char*)argv[1]);
-   gNetStringTable->incStringRefScript(s.getIndex());
-=======
-	{
-	return RemoteCommandEvent::addTaggedString(str);
-	}
-
->>>>>>> 6b2f334d
+   {
+   return RemoteCommandEvent::addTaggedString(str);
+   }
 
 
 DefineEngineFunction(getTaggedString, const char* , (const char *tag), (""),
