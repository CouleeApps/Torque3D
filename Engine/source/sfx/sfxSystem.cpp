--- conflicted
+++ resolved
@@ -674,15 +674,9 @@
 {
    // Check if it was a play once source.
    
-<<<<<<< HEAD
-   Vector< SFXSource* >::iterator sourceIter = find( mPlayOnceSources.begin(), mPlayOnceSources.end(), source );
+   Vector< SFXSource* >::iterator sourceIter = T3D::find( mPlayOnceSources.begin(), mPlayOnceSources.end(), source );
    if (sourceIter != mPlayOnceSources.end() )
       mPlayOnceSources.erase_fast(sourceIter);
-=======
-   Vector< SFXSource* >::iterator iter = T3D::find( mPlayOnceSources.begin(), mPlayOnceSources.end(), source );
-   if ( iter != mPlayOnceSources.end() )
-      mPlayOnceSources.erase_fast( iter );
->>>>>>> 037d089c
 
    // Update the stats.
    
@@ -690,15 +684,9 @@
    
    if( dynamic_cast< SFXSound* >( source ) )
    {
-<<<<<<< HEAD
-      SFXSoundVector::iterator vectorIter = find( mSounds.begin(), mSounds.end(), static_cast< SFXSound* >( source ) );
+      SFXSoundVector::iterator vectorIter = T3D::find( mSounds.begin(), mSounds.end(), static_cast< SFXSound* >( source ) );
       if(vectorIter != mSounds.end() )
          mSounds.erase_fast(vectorIter);
-=======
-      SFXSoundVector::iterator iter = T3D::find( mSounds.begin(), mSounds.end(), static_cast< SFXSound* >( source ) );
-      if( iter != mSounds.end() )
-         mSounds.erase_fast( iter );
->>>>>>> 037d089c
          
       mStatNumSounds = mSounds.size();
    }
