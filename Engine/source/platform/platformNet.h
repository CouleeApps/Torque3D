//-----------------------------------------------------------------------------
// Copyright (c) 2012 GarageGames, LLC
//
// Permission is hereby granted, free of charge, to any person obtaining a copy
// of this software and associated documentation files (the "Software"), to
// deal in the Software without restriction, including without limitation the
// rights to use, copy, modify, merge, publish, distribute, sublicense, and/or
// sell copies of the Software, and to permit persons to whom the Software is
// furnished to do so, subject to the following conditions:
//
// The above copyright notice and this permission notice shall be included in
// all copies or substantial portions of the Software.
//
// THE SOFTWARE IS PROVIDED "AS IS", WITHOUT WARRANTY OF ANY KIND, EXPRESS OR
// IMPLIED, INCLUDING BUT NOT LIMITED TO THE WARRANTIES OF MERCHANTABILITY,
// FITNESS FOR A PARTICULAR PURPOSE AND NONINFRINGEMENT. IN NO EVENT SHALL THE
// AUTHORS OR COPYRIGHT HOLDERS BE LIABLE FOR ANY CLAIM, DAMAGES OR OTHER
// LIABILITY, WHETHER IN AN ACTION OF CONTRACT, TORT OR OTHERWISE, ARISING
// FROM, OUT OF OR IN CONNECTION WITH THE SOFTWARE OR THE USE OR OTHER DEALINGS
// IN THE SOFTWARE.
//-----------------------------------------------------------------------------

#ifndef _PLATFORM_PLATFORMNET_H_
#define _PLATFORM_PLATFORMNET_H_

#include "platform/platform.h"
#include "core/util/rawData.h"
#include "core/util/journal/journaledSignal.h"

#ifndef MAXPACKETSIZE
#define MAXPACKETSIZE 1500
#endif

#ifndef TORQUE_NET_DEFAULT_MULTICAST_ADDRESS
#define TORQUE_NET_DEFAULT_MULTICAST_ADDRESS "ff04::7467::656E::6574::776B"
#endif

typedef S32 NetConnectionId;

/// Generic network address
///
/// This is used to represent IP addresses.
struct NetAddress 
{
   S32 type;        ///< Type of address (IPAddress currently)

   /// Acceptable NetAddress types.
   enum Type
   {
      IPAddress,
      IPV6Address,

      IPBroadcastAddress,
      IPV6MulticastAddress
   };

   union
   {
      struct {
         U8 netNum[4];
      } ipv4;

      struct {
         U8 netNum[16];
         U32 netFlow;
         U32 netScope;
      } ipv6;

      struct {
         U8 netNum[16];
         U8 netFlow[4];
         U8 netScope[4];
      } ipv6_raw;

   } address;

   U16 port;

   bool isSameAddress(const NetAddress &other) const
   {
      if (type != other.type)
         return false;

      switch (type)
      {
      case NetAddress::IPAddress:
         return (dMemcmp(other.address.ipv4.netNum, address.ipv4.netNum, 4) == 0);
         break;
      case NetAddress::IPV6Address:
         return (dMemcmp(other.address.ipv6.netNum, address.ipv6.netNum, 16) == 0);
         break;
      case NetAddress::IPBroadcastAddress:
         return true;
         break;
      case NetAddress::IPV6MulticastAddress:
         return true;
         break;
      }

      return false;
   }

   bool isSameAddressAndPort(const NetAddress &other) const
   {
      if (type != other.type)
         return false;

      switch (type)
      {
      case NetAddress::IPAddress:
         return (dMemcmp(other.address.ipv4.netNum, address.ipv4.netNum, 4) == 0) && other.port == port;
         break;
      case NetAddress::IPV6Address:
         return (dMemcmp(other.address.ipv6.netNum, address.ipv6.netNum, 16) == 0) && other.port == port;
         break;
      case NetAddress::IPBroadcastAddress:
         return true;
         break;
      case NetAddress::IPV6MulticastAddress:
         return true;
         break;
      }

      return false;
   }

   bool isEqual(const NetAddress &other) const
   {
      if (type != other.type)
         return false;

      switch (type)
      {
      case NetAddress::IPAddress:
         return other.port == port && (dMemcmp(other.address.ipv4.netNum, address.ipv4.netNum, 4) == 0);
         break;
      case NetAddress::IPV6Address:
         return other.port == port && other.address.ipv6.netFlow == address.ipv6.netFlow && other.address.ipv6.netScope == address.ipv6.netScope && (dMemcmp(other.address.ipv6.netNum, address.ipv6.netNum, 16) == 0);
         break;
      case NetAddress::IPBroadcastAddress:
         return other.port == port;
         break;
      case NetAddress::IPV6MulticastAddress:
         return other.port == port;
         break;
      }

      return false;
   }

   U32 getHash() const;
};

class NetSocket
{
protected:
   S32 mHandle;

public:
   NetSocket() : mHandle(-1) { ; }

   inline void setHandle(S32 handleId) { mHandle = handleId; }
   inline S32 getHandle() const { return mHandle;  }
   inline U32 getHash() const { return mHandle; }

   bool operator==(const NetSocket &other) const { return mHandle == other.mHandle; }
   bool operator!=(const NetSocket &other) const { return mHandle != other.mHandle; }

   static NetSocket fromHandle(S32 handleId) { NetSocket ret; ret.mHandle = handleId; return ret; }
   static NetSocket INVALID;
};

/// void event(NetSocket sock, U32 state) 
typedef JournaledSignal<void(NetSocket,U32)> ConnectionNotifyEvent;

/// void event(NetSocket listeningPort, NetSocket newConnection, NetAddress originatingAddress)
typedef JournaledSignal<void(NetSocket,NetSocket,NetAddress)> ConnectionAcceptedEvent;

/// void event(NetSocket connection, RawData incomingData)
typedef JournaledSignal<void(NetSocket,RawData)> ConnectionReceiveEvent;

/// void event(NetAddress originator, RawData incomingData)
typedef JournaledSignal<void(NetAddress,RawData)> PacketReceiveEvent;

/// Platform-specific network operations.
struct Net
{
   enum Error
   {
      NoError,
      WrongProtocolType,
      InvalidPacketProtocol,
      WouldBlock,
      NotASocket,
      UnknownError,
     NeedHostLookup
   };

   enum ConnectionState {
      DNSResolved,
      DNSFailed,
      Connected,
      ConnectFailed,
      Disconnected
   };

   static const S32 MaxPacketDataSize = MAXPACKETSIZE;

   static ConnectionNotifyEvent&   getConnectionNotifyEvent();
   static ConnectionAcceptedEvent& getConnectionAcceptedEvent();
   static ConnectionReceiveEvent&  getConnectionReceiveEvent();
   static PacketReceiveEvent&      getPacketReceiveEvent();

   static bool smMulticastEnabled;
   static bool smIpv4Enabled;
   static bool smIpv6Enabled;
<<<<<<< HEAD
=======
   
   static ConnectionNotifyEvent*   smConnectionNotify;
   static ConnectionAcceptedEvent* smConnectionAccept;
   static ConnectionReceiveEvent*  smConnectionReceive;
   static PacketReceiveEvent*      smPacketReceive;

>>>>>>> 15ef6bda

   static bool init();
   static void shutdown();

   // Unreliable net functions (UDP)
   // sendto is for sending data
   // all incoming data comes in on packetReceiveEventType
   // App can only open one unreliable port... who needs more? ;)

   static bool openPort(S32 connectPort, bool doBind = true);
   static NetSocket getPort();

   static void closePort();
   static Error sendto(const NetAddress *address, const U8 *buffer, S32 bufferSize);

   // Reliable net functions (TCP)
   // all incoming messages come in on the Connected* events
   static NetSocket openListenPort(U16 port, NetAddress::Type = NetAddress::IPAddress);
   static NetSocket openConnectTo(const char *stringAddress); // does the DNS resolve etc.
   static void closeConnectTo(NetSocket socket);
   static Error sendtoSocket(NetSocket socket, const U8 *buffer, S32 bufferSize, S32 *bytesWritten=NULL);

   static bool compareAddresses(const NetAddress *a1, const NetAddress *a2);
   static Net::Error stringToAddress(const char *addressString, NetAddress *address, bool hostLookup=true, int family=0);
   static void addressToString(const NetAddress *address, char addressString[256]);

   // lower level socked based network functions
   static NetSocket openSocket();
   static Error closeSocket(NetSocket socket);

   static Error send(NetSocket socket, const U8 *buffer, S32 bufferSize, S32 *outBytesWritten=NULL);
   static Error recv(NetSocket socket, U8 *buffer, S32 bufferSize, S32 *bytesRead);

   static Error connect(NetSocket socket, const NetAddress *address);
   static Error listen(NetSocket socket, S32 maxConcurrentListens);
   static NetSocket accept(NetSocket acceptSocket, NetAddress *remoteAddress);

   static Error bindAddress(const NetAddress &address, NetSocket socket, bool useUDP=false);
   static Error setBufferSize(NetSocket socket, S32 bufferSize);
   static Error setBroadcast(NetSocket socket, bool broadcastEnable);
   static Error setBlocking(NetSocket socket, bool blockingIO);

   /// Gets the desired default listen address for a specified address type
   static Net::Error getListenAddress(const NetAddress::Type type, NetAddress *address, bool forceDefaults=false);
   static void getIdealListenAddress(NetAddress *address);

   // Multicast for ipv6 local net browsing
   static void enableMulticast();
   static void disableMulticast();
   static bool isMulticastEnabled();

   // Protocol state
   static bool isAddressTypeAvailable(NetAddress::Type addressType);

private:
   static void process();
   static void processListenSocket(NetSocket socket);

};

#endif<|MERGE_RESOLUTION|>--- conflicted
+++ resolved
@@ -214,15 +214,11 @@
    static bool smMulticastEnabled;
    static bool smIpv4Enabled;
    static bool smIpv6Enabled;
-<<<<<<< HEAD
-=======
-   
+  
    static ConnectionNotifyEvent*   smConnectionNotify;
    static ConnectionAcceptedEvent* smConnectionAccept;
    static ConnectionReceiveEvent*  smConnectionReceive;
    static PacketReceiveEvent*      smPacketReceive;
-
->>>>>>> 15ef6bda
 
    static bool init();
    static void shutdown();
