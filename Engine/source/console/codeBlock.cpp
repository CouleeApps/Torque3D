//-----------------------------------------------------------------------------
// Copyright (c) 2012 GarageGames, LLC
//
// Permission is hereby granted, free of charge, to any person obtaining a copy
// of this software and associated documentation files (the "Software"), to
// deal in the Software without restriction, including without limitation the
// rights to use, copy, modify, merge, publish, distribute, sublicense, and/or
// sell copies of the Software, and to permit persons to whom the Software is
// furnished to do so, subject to the following conditions:
//
// The above copyright notice and this permission notice shall be included in
// all copies or substantial portions of the Software.
//
// THE SOFTWARE IS PROVIDED "AS IS", WITHOUT WARRANTY OF ANY KIND, EXPRESS OR
// IMPLIED, INCLUDING BUT NOT LIMITED TO THE WARRANTIES OF MERCHANTABILITY,
// FITNESS FOR A PARTICULAR PURPOSE AND NONINFRINGEMENT. IN NO EVENT SHALL THE
// AUTHORS OR COPYRIGHT HOLDERS BE LIABLE FOR ANY CLAIM, DAMAGES OR OTHER
// LIABILITY, WHETHER IN AN ACTION OF CONTRACT, TORT OR OTHERWISE, ARISING
// FROM, OUT OF OR IN CONNECTION WITH THE SOFTWARE OR THE USE OR OTHER DEALINGS
// IN THE SOFTWARE.
//-----------------------------------------------------------------------------

#include "console/console.h"
#include "console/compiler.h"
#include "console/codeBlock.h"
#include "console/telnetDebugger.h"
#include "console/ast.h"
#include "core/strings/unicode.h"
#include "core/strings/stringFunctions.h"
#include "core/stringTable.h"
#include "core/stream/fileStream.h"

using namespace Compiler;

bool           CodeBlock::smInFunction = false;
CodeBlock *    CodeBlock::smCodeBlockList = NULL;
CodeBlock *    CodeBlock::smCurrentCodeBlock = NULL;
ConsoleParser *CodeBlock::smCurrentParser = NULL;

//-------------------------------------------------------------------------

CodeBlock::CodeBlock()
{
   mGlobalStrings = NULL;
   mFunctionStrings = NULL;
   mFunctionStringsMaxLen = 0;
   mGlobalStringsMaxLen = 0;
   mGlobalFloats = NULL;
   mFunctionFloats = NULL;
   mLineBreakPairs = NULL;
   mBreakList = NULL;
   mBreakListSize = 0;

   mRefCount = 0;
   mCode = NULL;
   mName = NULL;
   mFullPath = NULL;
   mModPath = NULL;
}

CodeBlock::~CodeBlock()
{
   // Make sure we aren't lingering in the current code block...
   AssertFatal(smCurrentCodeBlock != this, "CodeBlock::~CodeBlock - Caught lingering in smCurrentCodeBlock!")

   if(mName)
      removeFromCodeList();
   delete[] const_cast<char*>(mGlobalStrings);
   delete[] const_cast<char*>(mFunctionStrings);
   
   mFunctionStringsMaxLen = 0;
   mGlobalStringsMaxLen = 0;

   delete[] mGlobalFloats;
   delete[] mFunctionFloats;
   delete[] mCode;
   delete[] mBreakList;
}

//-------------------------------------------------------------------------

StringTableEntry CodeBlock::getCurrentCodeBlockName()
{
   if (CodeBlock::getCurrentBlock())
      return CodeBlock::getCurrentBlock()->mName;
   else
      return NULL;
}   

StringTableEntry CodeBlock::getCurrentCodeBlockFullPath()
{
   if (CodeBlock::getCurrentBlock())
      return CodeBlock::getCurrentBlock()->mFullPath;
   else
      return NULL;
}

StringTableEntry CodeBlock::getCurrentCodeBlockModName()
{
   if (CodeBlock::getCurrentBlock())
      return CodeBlock::getCurrentBlock()->mModPath;
   else
      return NULL;
}

CodeBlock *CodeBlock::find(StringTableEntry name)
{
   for(CodeBlock *walk = CodeBlock::getCodeBlockList(); walk; walk = walk->mNextFile)
      if(walk->mName == name)
         return walk;
   return NULL;
}

//-------------------------------------------------------------------------

void CodeBlock::addToCodeList()
{
   // remove any code blocks with my name
   for(CodeBlock **walk = &smCodeBlockList; *walk;walk = &((*walk)->mNextFile))
   {
      if((*walk)->mName == mName)
      {
         *walk = (*walk)->mNextFile;
         break;
      }
   }
   mNextFile = smCodeBlockList;
   smCodeBlockList = this;
}

void CodeBlock::clearAllBreaks()
{
   if(!mLineBreakPairs)
      return;
   for(U32 i = 0; i < mLineBreakPairCount; i++)
   {
      U32 *p = mLineBreakPairs + i * 2;
      mCode[p[1]] = p[0] & 0xFF;
   }
}

void CodeBlock::clearBreakpoint(U32 lineNumber)
{
   if(!mLineBreakPairs)
      return;
   for(U32 i = 0; i < mLineBreakPairCount; i++)
   {
      U32 *p = mLineBreakPairs + i * 2;
      if((p[0] >> 8) == lineNumber)
      {
         mCode[p[1]] = p[0] & 0xFF;
         return;
      }
   }
}

void CodeBlock::setAllBreaks()
{
   if(!mLineBreakPairs)
      return;
   for(U32 i = 0; i < mLineBreakPairCount; i++)
   {
      U32 *p = mLineBreakPairs + i * 2;
      mCode[p[1]] = OP_BREAK;
   }
}

bool CodeBlock::setBreakpoint(U32 lineNumber)
{
   if(!mLineBreakPairs)
      return false;

   for(U32 i = 0; i < mLineBreakPairCount; i++)
   {
      U32 *p = mLineBreakPairs + i * 2;
      if((p[0] >> 8) == lineNumber)
      {
         mCode[p[1]] = OP_BREAK;
         return true;
      }
   }

   return false;
}

U32 CodeBlock::findFirstBreakLine(U32 lineNumber)
{
   if(!mLineBreakPairs)
      return 0;

   for(U32 i = 0; i < mLineBreakPairCount; i++)
   {
      U32 *p = mLineBreakPairs + i * 2;
      U32 line = (p[0] >> 8);

      if( lineNumber <= line )
         return line;
   }

   return 0;
}

struct LinePair
{
   U32 instLine;
   U32 ip;
};

void CodeBlock::findBreakLine(U32 ip, U32 &line, U32 &instruction)
{
   U32 min = 0;
   U32 max = mLineBreakPairCount - 1;
   LinePair *p = (LinePair *) mLineBreakPairs;

   U32 found;
   if(!mLineBreakPairCount || p[min].ip > ip || p[max].ip < ip)
   {
      line = 0;
      instruction = OP_INVALID;
      return;
   }
   else if(p[min].ip == ip)
      found = min;
   else if(p[max].ip == ip)
      found = max;
   else
   {
      for(;;)
      {
         if(min == max - 1)
         {
            found = min;
            break;
         }
         U32 mid = (min + max) >> 1;
         if(p[mid].ip == ip)
         {
            found = mid;
            break;
         }
         else if(p[mid].ip > ip)
            max = mid;
         else
            min = mid;
      }
   }
   instruction = p[found].instLine & 0xFF;
   line = p[found].instLine >> 8;
}

const char *CodeBlock::getFileLine(U32 ip)
{
   static char nameBuffer[256];
   U32 line, inst;
   findBreakLine(ip, line, inst);

   dSprintf(nameBuffer, sizeof(nameBuffer), "%s (%d)", mName ? mName : "<input>", line);
   return nameBuffer;
}

void CodeBlock::removeFromCodeList()
{
   for(CodeBlock **walk = &smCodeBlockList; *walk; walk = &((*walk)->mNextFile))
   {
      if(*walk == this)
      {
         *walk = mNextFile;

         // clear out all breakpoints
         clearAllBreaks();
         break;
      }
   }

   // Let the telnet debugger know that this code
   // block has been unloaded and that it needs to
   // remove references to it.
   if ( TelDebugger )
      TelDebugger->clearCodeBlockPointers( this );
}

void CodeBlock::calcBreakList()
{
   U32 size = 0;
   S32 line = -1;
   U32 seqCount = 0;
   U32 i;
   for(i = 0; i < mLineBreakPairCount; i++)
   {
      U32 lineNumber = mLineBreakPairs[i * 2];
      if(lineNumber == U32(line + 1))
         seqCount++;
      else
      {
         if(seqCount)
            size++;
         size++;
         seqCount = 1;
      }
      line = lineNumber;
   }
   if(seqCount)
      size++;

   mBreakList = new U32[size];
   mBreakListSize = size;
   line = -1;
   seqCount = 0;
   size = 0;

   for(i = 0; i < mLineBreakPairCount; i++)
   {
      U32 lineNumber = mLineBreakPairs[i * 2];

      if(lineNumber == U32(line + 1))
         seqCount++;
      else
      {
         if(seqCount)
            mBreakList[size++] = seqCount;
         mBreakList[size++] = lineNumber - getMax(0, line) - 1;
         seqCount = 1;
      }

      line = lineNumber;
   }

   if(seqCount)
      mBreakList[size++] = seqCount;

   for(i = 0; i < mLineBreakPairCount; i++)
   {
      U32 *p = mLineBreakPairs + i * 2;
      p[0] = (p[0] << 8) | mCode[p[1]];
   }

   // Let the telnet debugger know that this code
   // block has been loaded and that it can add break
   // points it has for it.
   if ( TelDebugger )
      TelDebugger->addAllBreakpoints( this );
}

bool CodeBlock::read(StringTableEntry fileName, Stream &st)
{
   const StringTableEntry exePath = Platform::getMainDotCsDir();
   const StringTableEntry cwd = Platform::getCurrentDirectory();

   mName = fileName;

   if(fileName)
   {
      mFullPath = NULL;

      if(Platform::isFullPath(fileName))
         mFullPath = fileName;

      if(dStrnicmp(exePath, fileName, dStrlen(exePath)) == 0)
         mName = StringTable->insert(fileName + dStrlen(exePath) + 1, true);
      else if(dStrnicmp(cwd, fileName, dStrlen(cwd)) == 0)
         mName = StringTable->insert(fileName + dStrlen(cwd) + 1, true);

      if(mFullPath == NULL)
      {
         char buf[1024];
         mFullPath = StringTable->insert(Platform::makeFullPathName(fileName, buf, sizeof(buf)), true);
      }

      mModPath = Con::getModNameFromPath(fileName);
   }
   
   //
   addToCodeList();

   U32 globalSize,size,i;
   st.read(&size);
   if(size)
   {
      mGlobalStrings = new char[size];
      mGlobalStringsMaxLen = size;
      st.read(size, mGlobalStrings);
   }
   globalSize = size;
   st.read(&size);
   if(size)
   {
      mFunctionStrings = new char[size];
      mFunctionStringsMaxLen = size;
      st.read(size, mFunctionStrings);
   }
   st.read(&size);
   if(size)
   {
      mGlobalFloats = new F64[size];
      for(U32 i = 0; i < size; i++)
         st.read(&mGlobalFloats[i]);
   }
   st.read(&size);
   if(size)
   {
      mFunctionFloats = new F64[size];
      for(U32 i = 0; i < size; i++)
         st.read(&mFunctionFloats[i]);
   }
<<<<<<< HEAD
   U32 codeSize;
   st.read(&codeSize);
   st.read(&mLineBreakPairCount);

   U32 totSize = codeSize + mLineBreakPairCount * 2;
   mCode = new U32[totSize];
=======
   U32 codeLength;
   st.read(&codeLength);
   st.read(&lineBreakPairCount);

   U32 totSize = codeLength + lineBreakPairCount * 2;
   code = new U32[totSize];
>>>>>>> e0436efc

   for(i = 0; i < codeLength; i++)
   {
      U8 b;
      st.read(&b);
      if(b == 0xFF)
         st.read(&mCode[i]);
      else
         mCode[i] = b;
   }

<<<<<<< HEAD
   for(i = codeSize; i < totSize; i++)
      st.read(&mCode[i]);

   mLineBreakPairs = mCode + codeSize;
=======
   for(i = codeLength; i < totSize; i++)
      st.read(&code[i]);

   lineBreakPairs = code + codeLength;
>>>>>>> e0436efc

   // StringTable-ize our identifiers.
   U32 identCount;
   st.read(&identCount);
   while(identCount--)
   {
      U32 offset;
      st.read(&offset);
      StringTableEntry ste;
      if(offset < globalSize)
         ste = StringTable->insert(mGlobalStrings + offset);
      else
         ste = StringTable->insert("");
      U32 count;
      st.read(&count);
      while(count--)
      {
         U32 ip;
         st.read(&ip);
         mCode[ip] = *((U32 *) &ste);
      }
   }

   if(mLineBreakPairCount)
      calcBreakList();

   return true;
}


bool CodeBlock::compile(const char *codeFileName, StringTableEntry fileName, const char *inScript, bool overrideNoDso)
{
	AssertFatal(Con::isMainThread(), "Compiling code on a secondary thread");
	
   // This will return true, but return value is ignored
   char *script;
   chompUTF8BOM( inScript, &script );
   
   gSyntaxError = false;

   consoleAllocReset();

   STEtoCode = compileSTEtoCode;

   gStatementList = NULL;

   // Set up the parser.
   smCurrentParser = getParserForFile(fileName);
   AssertISV(smCurrentParser, avar("CodeBlock::compile - no parser available for '%s'!", fileName));

   // Now do some parsing.
   smCurrentParser->setScanBuffer(script, fileName);
   smCurrentParser->restart(NULL);
   smCurrentParser->parse();

   if(gSyntaxError)
   {
      consoleAllocReset();
      return false;
   }   

#ifdef TORQUE_NO_DSO_GENERATION
   if(!overrideNoDso)
      return false;
#endif // !TORQUE_NO_DSO_GENERATION

   FileStream st;
   if(!st.open(codeFileName, Torque::FS::File::Write)) 
      return false;
   st.write(U32(Con::DSOVersion));

   // Reset all our value tables...
   resetTables();

   smInFunction = false;

   CodeStream codeStream;
   U32 lastIp;
   if(gStatementList)
<<<<<<< HEAD
      mCodeSize = precompileBlock(gStatementList, 0) + 1;
   else
      mCodeSize = 1;

   mLineBreakPairCount = smBreakLineCount;
   mCode = new U32[mCodeSize + smBreakLineCount * 2];
   mLineBreakPairs = mCode + mCodeSize;
=======
   {
      lastIp = compileBlock(gStatementList, codeStream, 0) + 1;
   }
   else
   {
      codeSize = 1;
      lastIp = 0;
   }
   
   codeStream.emit(OP_RETURN);
   codeStream.emitCodeStream(&codeSize, &code, &lineBreakPairs);
   
   lineBreakPairCount = codeStream.getNumLineBreaks();
>>>>>>> e0436efc

   // Write string table data...
   getGlobalStringTable().write(st);
   getFunctionStringTable().write(st);

   // Write float table data...
   getGlobalFloatTable().write(st);
   getFunctionFloatTable().write(st);

<<<<<<< HEAD
   smBreakLineCount = 0;
   U32 lastIp;
   if(gStatementList)
      lastIp = compileBlock(gStatementList, mCode, 0, 0, 0);
   else
      lastIp = 0;

   if(lastIp != mCodeSize - 1)
      Con::errorf(ConsoleLogEntry::General, "CodeBlock::compile - precompile size mismatch, a precompile/compile function pair is probably mismatched.");

   mCode[lastIp++] = OP_RETURN;
   U32 totSize = mCodeSize + smBreakLineCount * 2;
   st.write(mCodeSize);
   st.write(mLineBreakPairCount);
=======
   if(lastIp != codeSize)
      Con::errorf(ConsoleLogEntry::General, "CodeBlock::compile - precompile size mismatch, a precompile/compile function pair is probably mismatched.");
   
   U32 totSize = codeSize + codeStream.getNumLineBreaks() * 2;
   st.write(codeSize);
   st.write(lineBreakPairCount);
>>>>>>> e0436efc

   // Write out our bytecode, doing a bit of compression for low numbers.
   U32 i;   
   for(i = 0; i < mCodeSize; i++)
   {
      if(mCode[i] < 0xFF)
         st.write(U8(mCode[i]));
      else
      {
         st.write(U8(0xFF));
         st.write(mCode[i]);
      }
   }

   // Write the break info...
   for(i = mCodeSize; i < totSize; i++)
      st.write(mCode[i]);

   getIdentTable().write(st);

   consoleAllocReset();
   st.close();

   return true;


}

const char *CodeBlock::compileExec(StringTableEntry fileName, const char *inString, bool noCalls, S32 setFrame)
{
	AssertFatal(Con::isMainThread(), "Compiling code on a secondary thread");
	
   // Check for a UTF8 script file
   char *string;
   chompUTF8BOM( inString, &string );

   STEtoCode = evalSTEtoCode;
   consoleAllocReset();

   mName = fileName;

   if(fileName)
   {
      const StringTableEntry exePath = Platform::getMainDotCsDir();
      const StringTableEntry cwd = Platform::getCurrentDirectory();

      mFullPath = NULL;
      
      if(Platform::isFullPath(fileName))
         mFullPath = fileName;

      if(dStrnicmp(exePath, fileName, dStrlen(exePath)) == 0)
         mName = StringTable->insert(fileName + dStrlen(exePath) + 1, true);
      else if(dStrnicmp(cwd, fileName, dStrlen(cwd)) == 0)
         mName = StringTable->insert(fileName + dStrlen(cwd) + 1, true);

      if(mFullPath == NULL)
      {
         char buf[1024];
         mFullPath = StringTable->insert(Platform::makeFullPathName(fileName, buf, sizeof(buf)), true);
      }

      mModPath = Con::getModNameFromPath(fileName);
   }

   if(mName)
      addToCodeList();
   
   gStatementList = NULL;

   // Set up the parser.
   smCurrentParser = getParserForFile(fileName);
   AssertISV(smCurrentParser, avar("CodeBlock::compile - no parser available for '%s'!", fileName));

   // Now do some parsing.
   smCurrentParser->setScanBuffer(string, fileName);
   smCurrentParser->restart(NULL);
   smCurrentParser->parse();

   if(!gStatementList)
   {
      delete this;
      return "";
   }

   resetTables();

   smInFunction = false;
<<<<<<< HEAD
   smBreakLineCount = 0;
   setBreakCodeBlock(this);

   mCodeSize = precompileBlock(gStatementList, 0) + 1;

   mLineBreakPairCount = smBreakLineCount;
=======
   
   CodeStream codeStream;
   U32 lastIp = compileBlock(gStatementList, codeStream, 0);

   lineBreakPairCount = codeStream.getNumLineBreaks();
>>>>>>> e0436efc

   mGlobalStrings   = getGlobalStringTable().build();
   mGlobalStringsMaxLen = getGlobalStringTable().totalLen;

   mFunctionStrings = getFunctionStringTable().build();
   mFunctionStringsMaxLen = getFunctionStringTable().totalLen;

<<<<<<< HEAD
   mGlobalFloats    = getGlobalFloatTable().build();
   mFunctionFloats  = getFunctionFloatTable().build();

   mCode = new U32[mCodeSize + mLineBreakPairCount * 2];
   mLineBreakPairs = mCode + mCodeSize;

   smBreakLineCount = 0;
   U32 lastIp = compileBlock(gStatementList, mCode, 0, 0, 0);
   mCode[lastIp++] = OP_RETURN;
=======
   globalFloats    = getGlobalFloatTable().build();
   functionFloats  = getFunctionFloatTable().build();
   
   codeStream.emit(OP_RETURN);
   codeStream.emitCodeStream(&codeSize, &code, &lineBreakPairs);
   
   //dumpInstructions(0, false);
>>>>>>> e0436efc
   
   consoleAllocReset();

   if(mLineBreakPairCount && fileName)
      calcBreakList();

<<<<<<< HEAD
   if(lastIp != mCodeSize)
      Con::warnf(ConsoleLogEntry::General, "precompile size mismatch, precompile: %d compile: %d", mCodeSize, lastIp);
=======
   if(lastIp+1 != codeSize)
      Con::warnf(ConsoleLogEntry::General, "precompile size mismatch, precompile: %d compile: %d", codeSize, lastIp);
>>>>>>> e0436efc

   return exec(0, fileName, NULL, 0, 0, noCalls, NULL, setFrame);
}

//-------------------------------------------------------------------------

void CodeBlock::incRefCount()
{
   mRefCount++;
}

void CodeBlock::decRefCount()
{
   mRefCount--;
   if(!mRefCount)
      delete this;
}

//-------------------------------------------------------------------------

String CodeBlock::getFunctionArgs( U32 ip )
{
   StringBuilder str;
   
   U32 fnArgc = mCode[ ip + 5 ];
   for( U32 i = 0; i < fnArgc; ++ i )
   {
<<<<<<< HEAD
      StringTableEntry var = U32toSTE( mCode[ ip + i + 6 ] );
=======
      StringTableEntry var = CodeToSTE(code, ip + (i*2) + 6);
>>>>>>> e0436efc
      
      if( i != 0 )
         str.append( ", " );

      str.append( "string " );

      // Try to capture junked parameters
      if( var[ 0 ] )
         str.append( var + 1 );
      else
         str.append( "JUNK" );
   }
   
   return str.end();
}

//-------------------------------------------------------------------------

void CodeBlock::dumpInstructions( U32 startIp, bool upToReturn )
{
   U32 ip = startIp;
<<<<<<< HEAD
   while( ip < mCodeSize )
   {
      switch( mCode[ ip ++ ] )
=======
   smInFunction = false;
   U32 endFuncIp = 0;
   
   while( ip < codeSize )
   {
      if (ip > endFuncIp)
      {
         smInFunction = false;
      }
      
      switch( code[ ip ++ ] )
>>>>>>> e0436efc
      {
            
         case OP_FUNC_DECL:
         {
<<<<<<< HEAD
            StringTableEntry fnName       = U32toSTE(mCode[ip]);
            StringTableEntry fnNamespace  = U32toSTE(mCode[ip+1]);
            StringTableEntry fnPackage    = U32toSTE(mCode[ip+2]);
            bool hasBody = bool(mCode[ip+3]);
            U32 newIp = mCode[ ip + 4 ];
            U32 argc = mCode[ ip + 5 ];
=======
            StringTableEntry fnName       = CodeToSTE(code, ip);
            StringTableEntry fnNamespace  = CodeToSTE(code, ip+2);
            StringTableEntry fnPackage    = CodeToSTE(code, ip+4);
            bool hasBody = bool(code[ip+6]);
            U32 newIp = code[ ip + 7 ];
            U32 argc = code[ ip + 8 ];
            endFuncIp = newIp;
>>>>>>> e0436efc
            
            Con::printf( "%i: OP_FUNC_DECL name=%s nspace=%s package=%s hasbody=%i newip=%i argc=%i",
               ip - 1, fnName, fnNamespace, fnPackage, hasBody, newIp, argc );
               
            // Skip args.
                           
            ip += 9 + (argc * 2);
            smInFunction = true;
            break;
         }
            
         case OP_CREATE_OBJECT:
         {
<<<<<<< HEAD
            StringTableEntry objParent = U32toSTE(mCode[ip    ]);
            bool isDataBlock =          mCode[ip + 1];
            bool isInternal  =          mCode[ip + 2];
            bool isSingleton =          mCode[ip + 3];
            U32  lineNumber  =          mCode[ip + 4];
            U32 failJump     =          mCode[ip + 5];
=======
            StringTableEntry objParent = CodeToSTE(code, ip);
            bool isDataBlock =          code[ip + 2];
            bool isInternal  =          code[ip + 3];
            bool isSingleton =          code[ip + 4];
            U32  lineNumber  =          code[ip + 5];
            U32 failJump     =          code[ip + 6];
>>>>>>> e0436efc
            
            Con::printf( "%i: OP_CREATE_OBJECT objParent=%s isDataBlock=%i isInternal=%i isSingleton=%i lineNumber=%i failJump=%i",
               ip - 1, objParent, isDataBlock, isInternal, isSingleton, lineNumber, failJump );

            ip += 7;
            break;
         }

         case OP_ADD_OBJECT:
         {
            bool placeAtRoot = mCode[ip++];
            Con::printf( "%i: OP_ADD_OBJECT placeAtRoot=%i", ip - 1, placeAtRoot );
            break;
         }
         
         case OP_END_OBJECT:
         {
            bool placeAtRoot = mCode[ip++];
            Con::printf( "%i: OP_END_OBJECT placeAtRoot=%i", ip - 1, placeAtRoot );
            break;
         }
         
         case OP_FINISH_OBJECT:
         {
            Con::printf( "%i: OP_FINISH_OBJECT", ip - 1 );
            break;
         }
         
         case OP_JMPIFFNOT:
         {
            Con::printf( "%i: OP_JMPIFFNOT ip=%i", ip - 1, mCode[ ip ] );
            ++ ip;
            break;
         }
         
         case OP_JMPIFNOT:
         {
            Con::printf( "%i: OP_JMPIFNOT ip=%i", ip - 1, mCode[ ip ] );
            ++ ip;
            break;
         }
         
         case OP_JMPIFF:
         {
            Con::printf( "%i: OP_JMPIFF ip=%i", ip - 1, mCode[ ip ] );
            ++ ip;
            break;
         }

         case OP_JMPIF:
         {
            Con::printf( "%i: OP_JMPIF ip=%i", ip - 1, mCode[ ip ] );
            ++ ip;
            break;
         }

         case OP_JMPIFNOT_NP:
         {
            Con::printf( "%i: OP_JMPIFNOT_NP ip=%i", ip - 1, mCode[ ip ] );
            ++ ip;
            break;
         }

         case OP_JMPIF_NP:
         {
            Con::printf( "%i: OP_JMPIF_NP ip=%i", ip - 1, mCode[ ip ] );
            ++ ip;
            break;
         }

         case OP_JMP:
         {
            Con::printf( "%i: OP_JMP ip=%i", ip - 1, mCode[ ip ] );
            ++ ip;
            break;
         }

         case OP_RETURN:
         {
            Con::printf( "%i: OP_RETURN", ip - 1 );
            
            if( upToReturn )
               return;
               
            break;
         }

         case OP_RETURN_VOID:
         {
            Con::printf( "%i: OP_RETURNVOID", ip - 1 );

            if( upToReturn )
               return;

            break;
         }

         case OP_RETURN_UINT:
         {
            Con::printf( "%i: OP_RETURNUINT", ip - 1 );

            if( upToReturn )
               return;

            break;
         }

         case OP_RETURN_FLT:
         {
            Con::printf( "%i: OP_RETURNFLT", ip - 1 );

            if( upToReturn )
               return;

            break;
         }

         case OP_CMPEQ:
         {
            Con::printf( "%i: OP_CMPEQ", ip - 1 );
            break;
         }

         case OP_CMPGR:
         {
            Con::printf( "%i: OP_CMPGR", ip - 1 );
            break;
         }

         case OP_CMPGE:
         {
            Con::printf( "%i: OP_CMPGE", ip - 1 );
            break;
         }

         case OP_CMPLT:
         {
            Con::printf( "%i: OP_CMPLT", ip - 1 );
            break;
         }

         case OP_CMPLE:
         {
            Con::printf( "%i: OP_CMPLE", ip - 1 );
            break;
         }

         case OP_CMPNE:
         {
            Con::printf( "%i: OP_CMPNE", ip - 1 );
            break;
         }

         case OP_XOR:
         {
            Con::printf( "%i: OP_XOR", ip - 1 );
            break;
         }

         case OP_MOD:
         {
            Con::printf( "%i: OP_MOD", ip - 1 );
            break;
         }

         case OP_BITAND:
         {
            Con::printf( "%i: OP_BITAND", ip - 1 );
            break;
         }

         case OP_BITOR:
         {
            Con::printf( "%i: OP_BITOR", ip - 1 );
            break;
         }

         case OP_NOT:
         {
            Con::printf( "%i: OP_NOT", ip - 1 );
            break;
         }

         case OP_NOTF:
         {
            Con::printf( "%i: OP_NOTF", ip - 1 );
            break;
         }

         case OP_ONESCOMPLEMENT:
         {
            Con::printf( "%i: OP_ONESCOMPLEMENT", ip - 1 );
            break;
         }

         case OP_SHR:
         {
            Con::printf( "%i: OP_SHR", ip - 1 );
            break;
         }

         case OP_SHL:
         {
            Con::printf( "%i: OP_SHL", ip - 1 );
            break;
         }

         case OP_AND:
         {
            Con::printf( "%i: OP_AND", ip - 1 );
            break;
         }

         case OP_OR:
         {
            Con::printf( "%i: OP_OR", ip - 1 );
            break;
         }

         case OP_ADD:
         {
            Con::printf( "%i: OP_ADD", ip - 1 );
            break;
         }

         case OP_SUB:
         {
            Con::printf( "%i: OP_SUB", ip - 1 );
            break;
         }

         case OP_MUL:
         {
            Con::printf( "%i: OP_MUL", ip - 1 );
            break;
         }

         case OP_DIV:
         {
            Con::printf( "%i: OP_DIV", ip - 1 );
            break;
         }

         case OP_NEG:
         {
            Con::printf( "%i: OP_NEG", ip - 1 );
            break;
         }

         case OP_SETCURVAR:
         {
<<<<<<< HEAD
            StringTableEntry var = U32toSTE(mCode[ip]);
=======
            StringTableEntry var = CodeToSTE(code, ip);
>>>>>>> e0436efc
            
            Con::printf( "%i: OP_SETCURVAR var=%s", ip - 1, var );
            ip += 2;
            break;
         }
         
         case OP_SETCURVAR_CREATE:
         {
<<<<<<< HEAD
            StringTableEntry var = U32toSTE(mCode[ip]);
=======
            StringTableEntry var = CodeToSTE(code, ip);
>>>>>>> e0436efc
            
            Con::printf( "%i: OP_SETCURVAR_CREATE var=%s", ip - 1, var );
            ip += 2;
            break;
         }
         
         case OP_SETCURVAR_ARRAY:
         {
            Con::printf( "%i: OP_SETCURVAR_ARRAY", ip - 1 );
            break;
         }
         
         case OP_SETCURVAR_ARRAY_CREATE:
         {
            Con::printf( "%i: OP_SETCURVAR_ARRAY_CREATE", ip - 1 );
            break;
         }
         
         case OP_LOADVAR_UINT:
         {
            Con::printf( "%i: OP_LOADVAR_UINT", ip - 1 );
            break;
         }
         
         case OP_LOADVAR_FLT:
         {
            Con::printf( "%i: OP_LOADVAR_FLT", ip - 1 );
            break;
         }

         case OP_LOADVAR_STR:
         {
            Con::printf( "%i: OP_LOADVAR_STR", ip - 1 );
            break;
         }

         case OP_LOADVAR_VAR:
         {
            Con::printf( "%i: OP_LOADVAR_VAR", ip - 1 );
            break;
         }

         case OP_SAVEVAR_UINT:
         {
            Con::printf( "%i: OP_SAVEVAR_UINT", ip - 1 );
            break;
         }

         case OP_SAVEVAR_FLT:
         {
            Con::printf( "%i: OP_SAVEVAR_FLT", ip - 1 );
            break;
         }

         case OP_SAVEVAR_STR:
         {
            Con::printf( "%i: OP_SAVEVAR_STR", ip - 1 );
            break;
         }

         case OP_SAVEVAR_VAR:
         {
            Con::printf( "%i: OP_SAVEVAR_VAR", ip - 1 );
            break;
         }

         case OP_SETCUROBJECT:
         {
            Con::printf( "%i: OP_SETCUROBJECT", ip - 1 );
            break;
         }

         case OP_SETCUROBJECT_NEW:
         {
            Con::printf( "%i: OP_SETCUROBJECT_NEW", ip - 1 );
            break;
         }
         
         case OP_SETCUROBJECT_INTERNAL:
         {
            Con::printf( "%i: OP_SETCUROBJECT_INTERNAL", ip - 1 );
            ++ ip;
            break;
         }
         
         case OP_SETCURFIELD:
         {
<<<<<<< HEAD
            StringTableEntry curField = U32toSTE(mCode[ip]);
=======
            StringTableEntry curField = CodeToSTE(code, ip);
>>>>>>> e0436efc
            Con::printf( "%i: OP_SETCURFIELD field=%s", ip - 1, curField );
            ip += 2;
            break;
         }
         
         case OP_SETCURFIELD_ARRAY:
         {
            Con::printf( "%i: OP_SETCURFIELD_ARRAY", ip - 1 );
            break;
         }

         case OP_SETCURFIELD_TYPE:
         {
            U32 type = mCode[ ip ];
            Con::printf( "%i: OP_SETCURFIELD_TYPE type=%i", ip - 1, type );
            ++ ip;
            break;
         }

         case OP_LOADFIELD_UINT:
         {
            Con::printf( "%i: OP_LOADFIELD_UINT", ip - 1 );
            break;
         }

         case OP_LOADFIELD_FLT:
         {
            Con::printf( "%i: OP_LOADFIELD_FLT", ip - 1 );
            break;
         }

         case OP_LOADFIELD_STR:
         {
            Con::printf( "%i: OP_LOADFIELD_STR", ip - 1 );
            break;
         }

         case OP_SAVEFIELD_UINT:
         {
            Con::printf( "%i: OP_SAVEFIELD_UINT", ip - 1 );
            break;
         }

         case OP_SAVEFIELD_FLT:
         {
            Con::printf( "%i: OP_SAVEFIELD_FLT", ip - 1 );
            break;
         }

         case OP_SAVEFIELD_STR:
         {
            Con::printf( "%i: OP_SAVEFIELD_STR", ip - 1 );
            break;
         }

         case OP_STR_TO_UINT:
         {
            Con::printf( "%i: OP_STR_TO_UINT", ip - 1 );
            break;
         }

         case OP_STR_TO_FLT:
         {
            Con::printf( "%i: OP_STR_TO_FLT", ip - 1 );
            break;
         }

         case OP_STR_TO_NONE:
         {
            Con::printf( "%i: OP_STR_TO_NONE", ip - 1 );
            break;
         }

         case OP_FLT_TO_UINT:
         {
            Con::printf( "%i: OP_FLT_TO_UINT", ip - 1 );
            break;
         }

         case OP_FLT_TO_STR:
         {
            Con::printf( "%i: OP_FLT_TO_STR", ip - 1 );
            break;
         }

         case OP_FLT_TO_NONE:
         {
            Con::printf( "%i: OP_FLT_TO_NONE", ip - 1 );
            break;
         }

         case OP_UINT_TO_FLT:
         {
            Con::printf( "%i: OP_SAVEFIELD_STR", ip - 1 );
            break;
         }

         case OP_UINT_TO_STR:
         {
            Con::printf( "%i: OP_UINT_TO_STR", ip - 1 );
            break;
         }

         case OP_UINT_TO_NONE:
         {
            Con::printf( "%i: OP_UINT_TO_NONE", ip - 1 );
            break;
         }

         case OP_COPYVAR_TO_NONE:
         {
            Con::printf( "%i: OP_COPYVAR_TO_NONE", ip - 1 );
            break;
         }

         case OP_LOADIMMED_UINT:
         {
            U32 val = mCode[ ip ];
            Con::printf( "%i: OP_LOADIMMED_UINT val=%i", ip - 1, val );
            ++ ip;
            break;
         }

         case OP_LOADIMMED_FLT:
         {
<<<<<<< HEAD
            F64 val = mFunctionFloats[ mCode[ ip ] ];
=======
            F64 val = (smInFunction ? functionFloats : globalFloats)[ code[ ip ] ];
>>>>>>> e0436efc
            Con::printf( "%i: OP_LOADIMMED_FLT val=%f", ip - 1, val );
            ++ ip;
            break;
         }

         case OP_TAG_TO_STR:
         {
<<<<<<< HEAD
            const char* str = mFunctionStrings + mCode[ ip ];
=======
            const char* str = (smInFunction ? functionStrings : globalStrings) + code[ ip ];
>>>>>>> e0436efc
            Con::printf( "%i: OP_TAG_TO_STR str=%s", ip - 1, str );
            ++ ip;
            break;
         }
         
         case OP_LOADIMMED_STR:
         {
<<<<<<< HEAD
            const char* str = mFunctionStrings + mCode[ ip ];
=======
            const char* str = (smInFunction ? functionStrings : globalStrings) + code[ ip ];
>>>>>>> e0436efc
            Con::printf( "%i: OP_LOADIMMED_STR str=%s", ip - 1, str );
            ++ ip;
            break;
         }

         case OP_DOCBLOCK_STR:
         {
<<<<<<< HEAD
            const char* str = mFunctionStrings + mCode[ ip ];
=======
            const char* str = (smInFunction ? functionStrings : globalStrings) + code[ ip ];
>>>>>>> e0436efc
            Con::printf( "%i: OP_DOCBLOCK_STR str=%s", ip - 1, str );
            ++ ip;
            break;
         }
         
         case OP_LOADIMMED_IDENT:
         {
<<<<<<< HEAD
            StringTableEntry str = U32toSTE( mCode[ ip ] );
=======
            StringTableEntry str = CodeToSTE(code, ip);
>>>>>>> e0436efc
            Con::printf( "%i: OP_LOADIMMED_IDENT str=%s", ip - 1, str );
            ip += 2;
            break;
         }

         case OP_CALLFUNC_RESOLVE:
         {
<<<<<<< HEAD
            StringTableEntry fnNamespace = U32toSTE(mCode[ip+1]);
            StringTableEntry fnName      = U32toSTE(mCode[ip]);
            U32 callType = mCode[ip+2];
=======
            StringTableEntry fnNamespace = CodeToSTE(code, ip+2);
            StringTableEntry fnName      = CodeToSTE(code, ip);
            U32 callType = code[ip+2];
>>>>>>> e0436efc

            Con::printf( "%i: OP_CALLFUNC_RESOLVE name=%s nspace=%s callType=%s", ip - 1, fnName, fnNamespace,
               callType == FuncCallExprNode::FunctionCall ? "FunctionCall"
                  : callType == FuncCallExprNode::MethodCall ? "MethodCall" : "ParentCall" );
            
            ip += 5;
            break;
         }
         
         case OP_CALLFUNC:
         {
<<<<<<< HEAD
            StringTableEntry fnNamespace = U32toSTE(mCode[ip+1]);
            StringTableEntry fnName      = U32toSTE(mCode[ip]);
            U32 callType = mCode[ip+2];
=======
            StringTableEntry fnNamespace = CodeToSTE(code, ip+2);
            StringTableEntry fnName      = CodeToSTE(code, ip);
            U32 callType = code[ip+4];
>>>>>>> e0436efc

            Con::printf( "%i: OP_CALLFUNC name=%s nspace=%s callType=%s", ip - 1, fnName, fnNamespace,
               callType == FuncCallExprNode::FunctionCall ? "FunctionCall"
                  : callType == FuncCallExprNode::MethodCall ? "MethodCall" : "ParentCall" );
            
            ip += 5;
            break;
         }

         case OP_ADVANCE_STR:
         {
            Con::printf( "%i: OP_ADVANCE_STR", ip - 1 );
            break;
         }

         case OP_ADVANCE_STR_APPENDCHAR:
         {
            char ch = mCode[ ip ];
            Con::printf( "%i: OP_ADVANCE_STR_APPENDCHAR char=%c", ip - 1, ch );
            ++ ip;
            break;
         }

         case OP_ADVANCE_STR_COMMA:
         {
            Con::printf( "%i: OP_ADVANCE_STR_COMMA", ip - 1 );
            break;
         }

         case OP_ADVANCE_STR_NUL:
         {
            Con::printf( "%i: OP_ADVANCE_STR_NUL", ip - 1 );
            break;
         }

         case OP_REWIND_STR:
         {
            Con::printf( "%i: OP_REWIND_STR", ip - 1 );
            break;
         }

         case OP_TERMINATE_REWIND_STR:
         {
            Con::printf( "%i: OP_TERMINATE_REWIND_STR", ip - 1 );
            break;
         }

         case OP_COMPARE_STR:
         {
            Con::printf( "%i: OP_COMPARE_STR", ip - 1 );
            break;
         }

         case OP_PUSH:
         {
            Con::printf( "%i: OP_PUSH", ip - 1 );
            break;
         }

         case OP_PUSH_UINT:
         {
            Con::printf( "%i: OP_PUSH_UINT", ip - 1 );
            break;
         }

         case OP_PUSH_FLT:
         {
            Con::printf( "%i: OP_PUSH_FLT", ip - 1 );
            break;
         }

         case OP_PUSH_VAR:
         {
            Con::printf( "%i: OP_PUSH_VAR", ip - 1 );
            break;
         }

         case OP_PUSH_FRAME:
         {
            Con::printf( "%i: OP_PUSH_FRAME", ip - 1 );
            break;
         }

         case OP_ASSERT:
         {
<<<<<<< HEAD
            const char* message = mFunctionStrings + mCode[ ip ];
=======
            const char* message = (smInFunction ? functionStrings : globalStrings) + code[ ip ];
>>>>>>> e0436efc
            Con::printf( "%i: OP_ASSERT message=%s", ip - 1, message );
            ++ ip;
            break;
         }

         case OP_BREAK:
         {
            Con::printf( "%i: OP_BREAK", ip - 1 );
            break;
         }
         
         case OP_ITER_BEGIN:
         {
<<<<<<< HEAD
            StringTableEntry varName = U32toSTE( mCode[ ip ] );
            U32 failIp = mCode[ ip + 1 ];
=======
            StringTableEntry varName = CodeToSTE(code, ip);
            U32 failIp = code[ ip + 2 ];
>>>>>>> e0436efc
            
            Con::printf( "%i: OP_ITER_BEGIN varName=%s failIp=%i", ip - 1, varName, failIp );

            ip += 3;
            break;
         }

         case OP_ITER_BEGIN_STR:
         {
<<<<<<< HEAD
            StringTableEntry varName = U32toSTE( mCode[ ip ] );
            U32 failIp = mCode[ ip + 1 ];
=======
            StringTableEntry varName = CodeToSTE(code, ip);
            U32 failIp = code[ ip + 2 ];
>>>>>>> e0436efc
            
            Con::printf( "%i: OP_ITER_BEGIN varName=%s failIp=%i", ip - 1, varName, failIp );

            ip += 3;
            break;
         }
         
         case OP_ITER:
         {
            U32 breakIp = mCode[ ip ];
            
            Con::printf( "%i: OP_ITER breakIp=%i", ip - 1, breakIp );

            ++ ip;
            break;
         }
         
         case OP_ITER_END:
         {
            Con::printf( "%i: OP_ITER_END", ip - 1 );
            break;
         }

         default:
            Con::printf( "%i: !!INVALID!!", ip - 1 );
            break;
      }
   }
   
   smInFunction = false;
}<|MERGE_RESOLUTION|>--- conflicted
+++ resolved
@@ -402,21 +402,12 @@
       for(U32 i = 0; i < size; i++)
          st.read(&mFunctionFloats[i]);
    }
-<<<<<<< HEAD
-   U32 codeSize;
-   st.read(&codeSize);
-   st.read(&mLineBreakPairCount);
-
-   U32 totSize = codeSize + mLineBreakPairCount * 2;
-   mCode = new U32[totSize];
-=======
    U32 codeLength;
    st.read(&codeLength);
-   st.read(&lineBreakPairCount);
-
-   U32 totSize = codeLength + lineBreakPairCount * 2;
-   code = new U32[totSize];
->>>>>>> e0436efc
+   st.read(&mLineBreakPairCount);
+
+   U32 totSize = codeLength + mLineBreakPairCount * 2;
+   mCode = new U32[totSize];
 
    for(i = 0; i < codeLength; i++)
    {
@@ -428,17 +419,10 @@
          mCode[i] = b;
    }
 
-<<<<<<< HEAD
-   for(i = codeSize; i < totSize; i++)
+   for(i = codeLength; i < totSize; i++)
       st.read(&mCode[i]);
 
-   mLineBreakPairs = mCode + codeSize;
-=======
-   for(i = codeLength; i < totSize; i++)
-      st.read(&code[i]);
-
-   lineBreakPairs = code + codeLength;
->>>>>>> e0436efc
+   mLineBreakPairs = mCode + codeLength;
 
    // StringTable-ize our identifiers.
    U32 identCount;
@@ -518,29 +502,19 @@
    CodeStream codeStream;
    U32 lastIp;
    if(gStatementList)
-<<<<<<< HEAD
-      mCodeSize = precompileBlock(gStatementList, 0) + 1;
+   {
+      lastIp = compileBlock(gStatementList, codeStream, 0) + 1;
+   }
    else
+   {
       mCodeSize = 1;
-
-   mLineBreakPairCount = smBreakLineCount;
-   mCode = new U32[mCodeSize + smBreakLineCount * 2];
-   mLineBreakPairs = mCode + mCodeSize;
-=======
-   {
-      lastIp = compileBlock(gStatementList, codeStream, 0) + 1;
-   }
-   else
-   {
-      codeSize = 1;
       lastIp = 0;
    }
    
    codeStream.emit(OP_RETURN);
-   codeStream.emitCodeStream(&codeSize, &code, &lineBreakPairs);
+   codeStream.emitCodeStream(&mCodeSize, &mCode, &mLineBreakPairs);
    
-   lineBreakPairCount = codeStream.getNumLineBreaks();
->>>>>>> e0436efc
+   mLineBreakPairCount = codeStream.getNumLineBreaks();
 
    // Write string table data...
    getGlobalStringTable().write(st);
@@ -550,29 +524,12 @@
    getGlobalFloatTable().write(st);
    getFunctionFloatTable().write(st);
 
-<<<<<<< HEAD
-   smBreakLineCount = 0;
-   U32 lastIp;
-   if(gStatementList)
-      lastIp = compileBlock(gStatementList, mCode, 0, 0, 0);
-   else
-      lastIp = 0;
-
-   if(lastIp != mCodeSize - 1)
+   if(lastIp != mCodeSize)
       Con::errorf(ConsoleLogEntry::General, "CodeBlock::compile - precompile size mismatch, a precompile/compile function pair is probably mismatched.");
-
-   mCode[lastIp++] = OP_RETURN;
-   U32 totSize = mCodeSize + smBreakLineCount * 2;
+   
+   U32 totSize = mCodeSize + codeStream.getNumLineBreaks() * 2;
    st.write(mCodeSize);
    st.write(mLineBreakPairCount);
-=======
-   if(lastIp != codeSize)
-      Con::errorf(ConsoleLogEntry::General, "CodeBlock::compile - precompile size mismatch, a precompile/compile function pair is probably mismatched.");
-   
-   U32 totSize = codeSize + codeStream.getNumLineBreaks() * 2;
-   st.write(codeSize);
-   st.write(lineBreakPairCount);
->>>>>>> e0436efc
 
    // Write out our bytecode, doing a bit of compression for low numbers.
    U32 i;   
@@ -661,20 +618,11 @@
    resetTables();
 
    smInFunction = false;
-<<<<<<< HEAD
-   smBreakLineCount = 0;
-   setBreakCodeBlock(this);
-
-   mCodeSize = precompileBlock(gStatementList, 0) + 1;
-
-   mLineBreakPairCount = smBreakLineCount;
-=======
    
    CodeStream codeStream;
    U32 lastIp = compileBlock(gStatementList, codeStream, 0);
 
-   lineBreakPairCount = codeStream.getNumLineBreaks();
->>>>>>> e0436efc
+   mLineBreakPairCount = codeStream.getNumLineBreaks();
 
    mGlobalStrings   = getGlobalStringTable().build();
    mGlobalStringsMaxLen = getGlobalStringTable().totalLen;
@@ -682,38 +630,21 @@
    mFunctionStrings = getFunctionStringTable().build();
    mFunctionStringsMaxLen = getFunctionStringTable().totalLen;
 
-<<<<<<< HEAD
    mGlobalFloats    = getGlobalFloatTable().build();
    mFunctionFloats  = getFunctionFloatTable().build();
-
-   mCode = new U32[mCodeSize + mLineBreakPairCount * 2];
-   mLineBreakPairs = mCode + mCodeSize;
-
-   smBreakLineCount = 0;
-   U32 lastIp = compileBlock(gStatementList, mCode, 0, 0, 0);
-   mCode[lastIp++] = OP_RETURN;
-=======
-   globalFloats    = getGlobalFloatTable().build();
-   functionFloats  = getFunctionFloatTable().build();
    
    codeStream.emit(OP_RETURN);
-   codeStream.emitCodeStream(&codeSize, &code, &lineBreakPairs);
+   codeStream.emitCodeStream(&mCodeSize, &mCode, &mLineBreakPairs);
    
    //dumpInstructions(0, false);
->>>>>>> e0436efc
    
    consoleAllocReset();
 
    if(mLineBreakPairCount && fileName)
       calcBreakList();
 
-<<<<<<< HEAD
-   if(lastIp != mCodeSize)
+   if(lastIp+1 != mCodeSize)
       Con::warnf(ConsoleLogEntry::General, "precompile size mismatch, precompile: %d compile: %d", mCodeSize, lastIp);
-=======
-   if(lastIp+1 != codeSize)
-      Con::warnf(ConsoleLogEntry::General, "precompile size mismatch, precompile: %d compile: %d", codeSize, lastIp);
->>>>>>> e0436efc
 
    return exec(0, fileName, NULL, 0, 0, noCalls, NULL, setFrame);
 }
@@ -741,11 +672,7 @@
    U32 fnArgc = mCode[ ip + 5 ];
    for( U32 i = 0; i < fnArgc; ++ i )
    {
-<<<<<<< HEAD
-      StringTableEntry var = U32toSTE( mCode[ ip + i + 6 ] );
-=======
-      StringTableEntry var = CodeToSTE(code, ip + (i*2) + 6);
->>>>>>> e0436efc
+      StringTableEntry var = CodeToSTE(mCode, ip + (i*2) + 6);
       
       if( i != 0 )
          str.append( ", " );
@@ -767,43 +694,28 @@
 void CodeBlock::dumpInstructions( U32 startIp, bool upToReturn )
 {
    U32 ip = startIp;
-<<<<<<< HEAD
-   while( ip < mCodeSize )
-   {
-      switch( mCode[ ip ++ ] )
-=======
    smInFunction = false;
    U32 endFuncIp = 0;
    
-   while( ip < codeSize )
+   while( ip < mCodeSize )
    {
       if (ip > endFuncIp)
       {
          smInFunction = false;
       }
       
-      switch( code[ ip ++ ] )
->>>>>>> e0436efc
+      switch( mCode[ ip ++ ] )
       {
             
          case OP_FUNC_DECL:
          {
-<<<<<<< HEAD
-            StringTableEntry fnName       = U32toSTE(mCode[ip]);
-            StringTableEntry fnNamespace  = U32toSTE(mCode[ip+1]);
-            StringTableEntry fnPackage    = U32toSTE(mCode[ip+2]);
-            bool hasBody = bool(mCode[ip+3]);
-            U32 newIp = mCode[ ip + 4 ];
-            U32 argc = mCode[ ip + 5 ];
-=======
-            StringTableEntry fnName       = CodeToSTE(code, ip);
-            StringTableEntry fnNamespace  = CodeToSTE(code, ip+2);
-            StringTableEntry fnPackage    = CodeToSTE(code, ip+4);
-            bool hasBody = bool(code[ip+6]);
-            U32 newIp = code[ ip + 7 ];
-            U32 argc = code[ ip + 8 ];
+            StringTableEntry fnName       = CodeToSTE(mCode, ip);
+            StringTableEntry fnNamespace  = CodeToSTE(mCode, ip+2);
+            StringTableEntry fnPackage    = CodeToSTE(mCode, ip+4);
+            bool hasBody = bool(mCode[ip+6]);
+            U32 newIp = mCode[ ip + 7 ];
+            U32 argc = mCode[ ip + 8 ];
             endFuncIp = newIp;
->>>>>>> e0436efc
             
             Con::printf( "%i: OP_FUNC_DECL name=%s nspace=%s package=%s hasbody=%i newip=%i argc=%i",
                ip - 1, fnName, fnNamespace, fnPackage, hasBody, newIp, argc );
@@ -817,21 +729,12 @@
             
          case OP_CREATE_OBJECT:
          {
-<<<<<<< HEAD
-            StringTableEntry objParent = U32toSTE(mCode[ip    ]);
-            bool isDataBlock =          mCode[ip + 1];
-            bool isInternal  =          mCode[ip + 2];
-            bool isSingleton =          mCode[ip + 3];
-            U32  lineNumber  =          mCode[ip + 4];
-            U32 failJump     =          mCode[ip + 5];
-=======
-            StringTableEntry objParent = CodeToSTE(code, ip);
-            bool isDataBlock =          code[ip + 2];
-            bool isInternal  =          code[ip + 3];
-            bool isSingleton =          code[ip + 4];
-            U32  lineNumber  =          code[ip + 5];
-            U32 failJump     =          code[ip + 6];
->>>>>>> e0436efc
+            StringTableEntry objParent = CodeToSTE(mCode, ip);
+            bool isDataBlock =          mCode[ip + 2];
+            bool isInternal  =          mCode[ip + 3];
+            bool isSingleton =          mCode[ip + 4];
+            U32  lineNumber  =          mCode[ip + 5];
+            U32 failJump     =          mCode[ip + 6];
             
             Con::printf( "%i: OP_CREATE_OBJECT objParent=%s isDataBlock=%i isInternal=%i isSingleton=%i lineNumber=%i failJump=%i",
                ip - 1, objParent, isDataBlock, isInternal, isSingleton, lineNumber, failJump );
@@ -1083,11 +986,7 @@
 
          case OP_SETCURVAR:
          {
-<<<<<<< HEAD
-            StringTableEntry var = U32toSTE(mCode[ip]);
-=======
-            StringTableEntry var = CodeToSTE(code, ip);
->>>>>>> e0436efc
+            StringTableEntry var = CodeToSTE(mCode, ip);
             
             Con::printf( "%i: OP_SETCURVAR var=%s", ip - 1, var );
             ip += 2;
@@ -1096,11 +995,7 @@
          
          case OP_SETCURVAR_CREATE:
          {
-<<<<<<< HEAD
-            StringTableEntry var = U32toSTE(mCode[ip]);
-=======
-            StringTableEntry var = CodeToSTE(code, ip);
->>>>>>> e0436efc
+            StringTableEntry var = CodeToSTE(mCode, ip);
             
             Con::printf( "%i: OP_SETCURVAR_CREATE var=%s", ip - 1, var );
             ip += 2;
@@ -1188,11 +1083,7 @@
          
          case OP_SETCURFIELD:
          {
-<<<<<<< HEAD
-            StringTableEntry curField = U32toSTE(mCode[ip]);
-=======
-            StringTableEntry curField = CodeToSTE(code, ip);
->>>>>>> e0436efc
+            StringTableEntry curField = CodeToSTE(mCode, ip);
             Con::printf( "%i: OP_SETCURFIELD field=%s", ip - 1, curField );
             ip += 2;
             break;
@@ -1318,11 +1209,7 @@
 
          case OP_LOADIMMED_FLT:
          {
-<<<<<<< HEAD
-            F64 val = mFunctionFloats[ mCode[ ip ] ];
-=======
-            F64 val = (smInFunction ? functionFloats : globalFloats)[ code[ ip ] ];
->>>>>>> e0436efc
+            F64 val = (smInFunction ? mFunctionFloats : mGlobalFloats)[ mCode[ ip ] ];
             Con::printf( "%i: OP_LOADIMMED_FLT val=%f", ip - 1, val );
             ++ ip;
             break;
@@ -1330,11 +1217,7 @@
 
          case OP_TAG_TO_STR:
          {
-<<<<<<< HEAD
-            const char* str = mFunctionStrings + mCode[ ip ];
-=======
-            const char* str = (smInFunction ? functionStrings : globalStrings) + code[ ip ];
->>>>>>> e0436efc
+            const char* str = (smInFunction ? mFunctionStrings : mGlobalStrings) + mCode[ ip ];
             Con::printf( "%i: OP_TAG_TO_STR str=%s", ip - 1, str );
             ++ ip;
             break;
@@ -1342,11 +1225,7 @@
          
          case OP_LOADIMMED_STR:
          {
-<<<<<<< HEAD
-            const char* str = mFunctionStrings + mCode[ ip ];
-=======
-            const char* str = (smInFunction ? functionStrings : globalStrings) + code[ ip ];
->>>>>>> e0436efc
+            const char* str = (smInFunction ? mFunctionStrings : mGlobalStrings) + mCode[ ip ];
             Con::printf( "%i: OP_LOADIMMED_STR str=%s", ip - 1, str );
             ++ ip;
             break;
@@ -1354,11 +1233,7 @@
 
          case OP_DOCBLOCK_STR:
          {
-<<<<<<< HEAD
-            const char* str = mFunctionStrings + mCode[ ip ];
-=======
-            const char* str = (smInFunction ? functionStrings : globalStrings) + code[ ip ];
->>>>>>> e0436efc
+            const char* str = (smInFunction ? mFunctionStrings : mGlobalStrings) + mCode[ ip ];
             Con::printf( "%i: OP_DOCBLOCK_STR str=%s", ip - 1, str );
             ++ ip;
             break;
@@ -1366,11 +1241,7 @@
          
          case OP_LOADIMMED_IDENT:
          {
-<<<<<<< HEAD
-            StringTableEntry str = U32toSTE( mCode[ ip ] );
-=======
-            StringTableEntry str = CodeToSTE(code, ip);
->>>>>>> e0436efc
+            StringTableEntry str = CodeToSTE(mCode, ip);
             Con::printf( "%i: OP_LOADIMMED_IDENT str=%s", ip - 1, str );
             ip += 2;
             break;
@@ -1378,15 +1249,9 @@
 
          case OP_CALLFUNC_RESOLVE:
          {
-<<<<<<< HEAD
-            StringTableEntry fnNamespace = U32toSTE(mCode[ip+1]);
-            StringTableEntry fnName      = U32toSTE(mCode[ip]);
+            StringTableEntry fnNamespace = CodeToSTE(mCode, ip+2);
+            StringTableEntry fnName      = CodeToSTE(mCode, ip);
             U32 callType = mCode[ip+2];
-=======
-            StringTableEntry fnNamespace = CodeToSTE(code, ip+2);
-            StringTableEntry fnName      = CodeToSTE(code, ip);
-            U32 callType = code[ip+2];
->>>>>>> e0436efc
 
             Con::printf( "%i: OP_CALLFUNC_RESOLVE name=%s nspace=%s callType=%s", ip - 1, fnName, fnNamespace,
                callType == FuncCallExprNode::FunctionCall ? "FunctionCall"
@@ -1398,15 +1263,9 @@
          
          case OP_CALLFUNC:
          {
-<<<<<<< HEAD
-            StringTableEntry fnNamespace = U32toSTE(mCode[ip+1]);
-            StringTableEntry fnName      = U32toSTE(mCode[ip]);
-            U32 callType = mCode[ip+2];
-=======
-            StringTableEntry fnNamespace = CodeToSTE(code, ip+2);
-            StringTableEntry fnName      = CodeToSTE(code, ip);
-            U32 callType = code[ip+4];
->>>>>>> e0436efc
+            StringTableEntry fnNamespace = CodeToSTE(mCode, ip+2);
+            StringTableEntry fnName      = CodeToSTE(mCode, ip);
+            U32 callType = mCode[ip+4];
 
             Con::printf( "%i: OP_CALLFUNC name=%s nspace=%s callType=%s", ip - 1, fnName, fnNamespace,
                callType == FuncCallExprNode::FunctionCall ? "FunctionCall"
@@ -1492,11 +1351,7 @@
 
          case OP_ASSERT:
          {
-<<<<<<< HEAD
-            const char* message = mFunctionStrings + mCode[ ip ];
-=======
-            const char* message = (smInFunction ? functionStrings : globalStrings) + code[ ip ];
->>>>>>> e0436efc
+            const char* message = (smInFunction ? mFunctionStrings : mGlobalStrings) + mCode[ ip ];
             Con::printf( "%i: OP_ASSERT message=%s", ip - 1, message );
             ++ ip;
             break;
@@ -1510,13 +1365,8 @@
          
          case OP_ITER_BEGIN:
          {
-<<<<<<< HEAD
-            StringTableEntry varName = U32toSTE( mCode[ ip ] );
-            U32 failIp = mCode[ ip + 1 ];
-=======
-            StringTableEntry varName = CodeToSTE(code, ip);
-            U32 failIp = code[ ip + 2 ];
->>>>>>> e0436efc
+            StringTableEntry varName = CodeToSTE(mCode, ip);
+            U32 failIp = mCode[ ip + 2 ];
             
             Con::printf( "%i: OP_ITER_BEGIN varName=%s failIp=%i", ip - 1, varName, failIp );
 
@@ -1526,13 +1376,8 @@
 
          case OP_ITER_BEGIN_STR:
          {
-<<<<<<< HEAD
-            StringTableEntry varName = U32toSTE( mCode[ ip ] );
-            U32 failIp = mCode[ ip + 1 ];
-=======
-            StringTableEntry varName = CodeToSTE(code, ip);
-            U32 failIp = code[ ip + 2 ];
->>>>>>> e0436efc
+            StringTableEntry varName = CodeToSTE(mCode, ip);
+            U32 failIp = mCode[ ip + 2 ];
             
             Con::printf( "%i: OP_ITER_BEGIN varName=%s failIp=%i", ip - 1, varName, failIp );
 
