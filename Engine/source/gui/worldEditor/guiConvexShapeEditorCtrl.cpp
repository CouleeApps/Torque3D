//-----------------------------------------------------------------------------
// Copyright (c) 2012 GarageGames, LLC
//
// Permission is hereby granted, free of charge, to any person obtaining a copy
// of this software and associated documentation files (the "Software"), to
// deal in the Software without restriction, including without limitation the
// rights to use, copy, modify, merge, publish, distribute, sublicense, and/or
// sell copies of the Software, and to permit persons to whom the Software is
// furnished to do so, subject to the following conditions:
//
// The above copyright notice and this permission notice shall be included in
// all copies or substantial portions of the Software.
//
// THE SOFTWARE IS PROVIDED "AS IS", WITHOUT WARRANTY OF ANY KIND, EXPRESS OR
// IMPLIED, INCLUDING BUT NOT LIMITED TO THE WARRANTIES OF MERCHANTABILITY,
// FITNESS FOR A PARTICULAR PURPOSE AND NONINFRINGEMENT. IN NO EVENT SHALL THE
// AUTHORS OR COPYRIGHT HOLDERS BE LIABLE FOR ANY CLAIM, DAMAGES OR OTHER
// LIABILITY, WHETHER IN AN ACTION OF CONTRACT, TORT OR OTHERWISE, ARISING
// FROM, OUT OF OR IN CONNECTION WITH THE SOFTWARE OR THE USE OR OTHER DEALINGS
// IN THE SOFTWARE.
//-----------------------------------------------------------------------------

#include "platform/platform.h"
#include "gui/worldEditor/guiConvexShapeEditorCtrl.h"

#include "console/consoleTypes.h"
#include "console/engineAPI.h"
#include "T3D/convexShape.h"
#include "renderInstance/renderPassManager.h"
#include "collision/collision.h"
#include "math/util/frustum.h"
#include "math/mathUtils.h"
#include "gfx/gfxPrimitiveBuffer.h"
#include "gfx/gfxTextureHandle.h"
#include "gfx/gfxTransformSaver.h"
#include "gfx/primBuilder.h"
#include "gfx/gfxDrawUtil.h"
#include "scene/sceneRenderState.h"
#include "scene/sceneManager.h"
#include "gui/core/guiCanvas.h"
#include "gui/buttons/guiButtonCtrl.h"
#include "gui/worldEditor/undoActions.h"
#include "T3D/gameBase/gameConnection.h"
#include "gfx/sim/debugDraw.h"
#include "collision/optimizedPolyList.h"
#include "core/volume.h"
#include "gui/worldEditor/worldEditor.h"
#include "T3D/prefab.h"
#include "T3D/trigger.h"
#include "T3D/zone.h"
#include "T3D/portal.h"
#include "math/mPolyhedron.impl.h"

IMPLEMENT_CONOBJECT( GuiConvexEditorCtrl );

ConsoleDocClass( GuiConvexEditorCtrl,
   "@brief The base class for the sketch tool\n\n"
   "Editor use only.\n\n"
   "@internal"
);


GuiConvexEditorCtrl::GuiConvexEditorCtrl()
 : mIsDirty( false ),
   mFaceSEL( -1 ),
   mFaceHL( -1 ),
   mFaceSavedXfm( true ),
   mSavedUndo( false ),
   mDragging( false ),
   mGizmoMatOffset( Point3F::Zero ),
   mPivotPos( Point3F::Zero ),
   mUsingPivot( false ),
   mSettingPivot( false ),
   mActiveTool( NULL ),
   mMouseDown( false ),
   mCreateTool( NULL ),
   mSavedGizmoFlags( -1 ),
   mHasCopied( false ),
   mLastUndo( NULL ),
   mUndoManager( NULL ),
   mCtrlDown( false )
{   
	mMaterialName = StringTable->insert("Grid512_OrangeLines_Mat");
}

GuiConvexEditorCtrl::~GuiConvexEditorCtrl()
{
}

bool GuiConvexEditorCtrl::onAdd()
{
   if ( !Parent::onAdd() )
      return false;   

   SceneManager::getPreRenderSignal().notify( this, &GuiConvexEditorCtrl::_prepRenderImage );

   mCreateTool = new ConvexEditorCreateTool( this );

   return true;
}

void GuiConvexEditorCtrl::onRemove()
{
   SceneManager::getPreRenderSignal().remove( this, &GuiConvexEditorCtrl::_prepRenderImage );

   SAFE_DELETE( mCreateTool );

   Parent::onRemove();
}

void GuiConvexEditorCtrl::initPersistFields()
{   
   addField( "isDirty", TypeBool, Offset( mIsDirty, GuiConvexEditorCtrl ) );
	addField( "materialName", TypeString, Offset(mMaterialName, GuiConvexEditorCtrl) );

   Parent::initPersistFields();
}

bool GuiConvexEditorCtrl::onWake()
{
   if ( !Parent::onWake() )
      return false;

   SimGroup *missionGroup;
   if ( !Sim::findObject( "MissionGroup", missionGroup ) )
      return true;

   SimGroup::iterator itr = missionGroup->begin();
   for ( ; itr != missionGroup->end(); itr++ )
   {
      if ( dStrcmp( (*itr)->getClassName(), "ConvexShape" ) == 0 )
      {
         mConvexSEL = static_cast<ConvexShape*>( *itr );
         mGizmo->set( mConvexSEL->getTransform(), mConvexSEL->getPosition(), mConvexSEL->getScale() );
         return true;
      }
   }

   return true;   
}

void GuiConvexEditorCtrl::onSleep()
{
   Parent::onSleep();

   mConvexSEL = NULL;
   mConvexHL = NULL;   
}

void GuiConvexEditorCtrl::setVisible( bool val )
{
   //ConvexShape::smRenderEdges = value;

   if ( isProperlyAdded() )
   {
      if ( !val )
      {         
         mFaceHL = -1;
         mConvexHL = NULL;			

         setSelection( NULL, -1 );

         if ( mSavedGizmoFlags != -1 )
         {
            mGizmoProfile->flags = mSavedGizmoFlags;
            mSavedGizmoFlags = -1;
         }

         SimGroup* misGroup;
         if (Sim::findObject("MissionGroup", misGroup))
         {
            //Make our proxy objects "real" again
            for (U32 i = 0; i < mProxyObjects.size(); ++i)
            {
               if (!mProxyObjects[i].shapeProxy || !mProxyObjects[i].targetObject)
                  continue;

               AbstractClassRep* classRep = AbstractClassRep::findClassRep(mProxyObjects[i].targetObjectClass);
               if (!classRep)
               {
                  Con::errorf("WorldEditor::createPolyhedralObject - No such class: %s", mProxyObjects[i].targetObjectClass);
                  continue;
               }

               SceneObject* polyObj = createPolyhedralObject(mProxyObjects[i].targetObjectClass.c_str(), mProxyObjects[i].shapeProxy);

               misGroup->addObject(polyObj);

               //Now, remove the convex proxy
               mProxyObjects[i].shapeProxy->deleteObject();
               mProxyObjects[i].targetObject->deleteObject();
               mProxyObjects.erase(i);
               --i;
            }

         }
      }
      else
      {
			mConvexHL = NULL;			
			mFaceHL = -1;

         setSelection( NULL, -1 );

			WorldEditor *wedit;
			if ( Sim::findObject( "EWorldEditor", wedit ) )
			{
				S32 count = wedit->getSelectionSize();
				for ( S32 i = 0; i < count; i++ )
				{
					S32 objId = wedit->getSelectObject(i);
					ConvexShape *pShape;
					if ( Sim::findObject( objId, pShape ) )
					{
						mConvexSEL = pShape;						
						wedit->clearSelection();
						wedit->selectObject( String::ToString("%i",objId) );
						break;
					}
				}
			}
         updateGizmoPos();
         mSavedGizmoFlags = mGizmoProfile->flags;

         SimGroup* misGroup;
         if (Sim::findObject("MissionGroup", misGroup))
         {
            for (U32 c = 0; c < misGroup->size(); ++c)
            {
               bool isTrigger = (misGroup->at(c)->getClassName() == StringTable->insert("Trigger"));
               bool isZone = (misGroup->at(c)->getClassName() == StringTable->insert("Zone"));
               bool isPortal = (misGroup->at(c)->getClassName() == StringTable->insert("Portal"));
               bool isOccluder = (misGroup->at(c)->getClassName() == StringTable->insert("OcclusionVolume"));

               if (isZone || isPortal || isOccluder)
               {
                  SceneObject* sceneObj = static_cast<SceneObject*>(misGroup->at(c));
                  if (!sceneObj)
                  {
                     Con::errorf("WorldEditor::createConvexShapeFrom - Invalid object");
                     continue;
                  }

                  ConvexShape* proxyShape = createConvexShapeFrom(sceneObj);

                  //Set the texture to a representatory one so we know what's what
                  if (isTrigger)
                     proxyShape->mMaterialName = "TriggerProxyMaterial";
                  else if (isPortal)
                     proxyShape->mMaterialName = "PortalProxyMaterial";
                  else if (isZone)
                     proxyShape->mMaterialName = "ZoneProxyMaterial";
                  else if (isOccluder)
                     proxyShape->mMaterialName = "OccluderProxyMaterial";

                  proxyShape->_updateMaterial();

                  sceneObj->setHidden(true);

                  //set up the proxy object
                  ConvexShapeProxy newProxy;
                  newProxy.shapeProxy = proxyShape;
                  newProxy.targetObject = sceneObj;

                  if (isTrigger)
                     newProxy.targetObjectClass = "Trigger";
                  else if (isPortal)
                     newProxy.targetObjectClass = "Portal";
                  else if (isZone)
                     newProxy.targetObjectClass = "Zone";
                  else
                     newProxy.targetObjectClass = "OcclusionVolume";

                  mProxyObjects.push_back(newProxy);
               }
            }
         }
      }
   }

   Parent::setVisible( val );
}

void GuiConvexEditorCtrl::on3DMouseDown(const Gui3DMouseEvent & event)
{
   mouseLock();   

   mMouseDown = true;

   if ( event.modifier & SI_ALT )
   {
      setActiveTool( mCreateTool );
      mActiveTool->on3DMouseDown( event );
      return;
   }

   if ( mConvexSEL && isShapeValid( mConvexSEL ) )      
      mLastValidShape = mConvexSEL->mSurfaces;  

   if ( mConvexSEL &&
        mFaceSEL != -1 &&
        mGizmo->getMode() == RotateMode &&
        mGizmo->getSelection() == Gizmo::Centroid )
   {      
      mSettingPivot = true;      
      mSavedPivotPos = mGizmo->getPosition();
      setPivotPos( mConvexSEL, mFaceSEL, event );
      updateGizmoPos();
      return;
   }

   mGizmo->on3DMouseDown( event );   
}

void GuiConvexEditorCtrl::on3DRightMouseDown(const Gui3DMouseEvent & event)
{
   return;

	/*
   if ( mConvexSEL && mFaceSEL != -1 && mFaceSEL == mFaceHL )
   {
      _submitUndo( "Split ConvexShape face." );

      const MatrixF &surf = mConvexSEL->mSurfaces[mFaceSEL];

      MatrixF newSurf( surf );

      MatrixF rotMat( EulerF( 0.0f, mDegToRad( 2.0f ), 0.0f ) );

      newSurf *= rotMat;           

      mConvexSEL->mSurfaces.insert( mFaceSEL+1, newSurf );
   }
	*/
}

void GuiConvexEditorCtrl::on3DRightMouseUp(const Gui3DMouseEvent & event)
{
   //ConvexShape *hitShape;
   //S32 hitFace;
   //bool hit = _cursorCast( event, &hitShape, &hitFace );
   //Con::printf( hit ? "HIT" : "MISS" );
}

void GuiConvexEditorCtrl::on3DMouseUp(const Gui3DMouseEvent & event)
{
   mouseUnlock();

   mMouseDown = false;

   mHasCopied = false;
   mHasGeometry = false;   

   if ( mActiveTool )
   {
      ConvexEditorTool::EventResult result = mActiveTool->on3DMouseUp( event );

      if ( result == ConvexEditorTool::Done )      
         setActiveTool( NULL );         
      
      return;
   }

   if ( !mSettingPivot && !mDragging && ( mGizmo->getSelection() == Gizmo::None || !mConvexSEL ) )
   {
      if ( mConvexSEL != mConvexHL )
      {         
         setSelection( mConvexHL, -1 );
      }
      else
      {
         if ( mFaceSEL != mFaceHL )         
            setSelection( mConvexSEL, mFaceHL );         
         else
            setSelection( mConvexSEL, -1 );
      }

      mUsingPivot = false;
   }

   mSettingPivot = false;
   mSavedPivotPos = mGizmo->getPosition();
   mSavedUndo = false;   

   mGizmo->on3DMouseUp( event );

   if ( mDragging )
   {
      mDragging = false;

      if ( mConvexSEL )
      {         
         Vector< U32 > removedPlanes;
         mConvexSEL->cullEmptyPlanes( &removedPlanes );

         // If a face has been removed we need to validate / remap
         // our selected and highlighted faces.
         if ( !removedPlanes.empty() )
         {
            S32 prevFaceHL = mFaceHL;
            S32 prevFaceSEL = mFaceSEL;

            if ( removedPlanes.contains( mFaceHL ) )
               prevFaceHL = mFaceHL = -1;
            if ( removedPlanes.contains( mFaceSEL ) )
               prevFaceSEL = mFaceSEL = -1;
            
            for ( S32 i = 0; i < removedPlanes.size(); i++ )
            {
               if ( (S32)removedPlanes[i] < prevFaceSEL )
                  mFaceSEL--;               
               if ( (S32)removedPlanes[i] < prevFaceHL )
                  mFaceHL--;     
            }        

            setSelection( mConvexSEL, mFaceSEL );

            // We need to reindex faces.
            updateShape( mConvexSEL );
         }
      }
   }

   updateGizmoPos();   
}

void GuiConvexEditorCtrl::on3DMouseMove(const Gui3DMouseEvent & event)
{
   if ( mActiveTool )
   {
      // If we have an active tool pass this event to it.
      // If it handled it, consume the event.
      if ( mActiveTool->on3DMouseMove( event ) )
         return;
   }

   ConvexShape *hitShape = NULL;
   S32 hitFace = -1;
   
   _cursorCast( event, &hitShape, &hitFace );

   if ( !mConvexSEL )
   {
      mConvexHL = hitShape;
      mFaceHL = -1;
   }
   else
   {
      if ( mConvexSEL == hitShape )
      {
         mConvexHL = hitShape;        
         mFaceHL = hitFace;
      }
      else
      {
         // Mousing over a shape that is not the one currently selected.

         if ( mFaceSEL != -1 )
         {
            mFaceHL = -1;
         }
         else
         {
            mConvexHL = hitShape;
            mFaceHL = -1;
         } 
      }
   }

   if ( mConvexSEL )
      mGizmo->on3DMouseMove( event );
}

void GuiConvexEditorCtrl::on3DMouseDragged(const Gui3DMouseEvent & event)
{      
   if ( mActiveTool )
   {
      // If we have an active tool pass this event to it.
      // If it handled it, consume the event.
      if ( mActiveTool->on3DMouseDragged( event ) )
         return;
   }

   //mGizmoProfile->rotateScalar = 0.55f;
   //mGizmoProfile->scaleScalar = 0.55f;

   if ( !mConvexSEL )
      return;

   if ( mGizmo->getMode() == RotateMode &&
        mGizmo->getSelection() == Gizmo::Centroid )
   {            
      setPivotPos( mConvexSEL, mFaceSEL, event );      
      mDragging = true;
      return;
   }

   mGizmo->on3DMouseDragged( event );
      
   if ( event.modifier & SI_SHIFT && 
       ( mGizmo->getMode() == MoveMode || mGizmo->getMode() == RotateMode ) &&
        !mHasCopied )
   {
      if ( mFaceSEL != -1 )
      {
         ConvexShape *newShape = mCreateTool->extrudeShapeFromFace( mConvexSEL, mFaceSEL );
         //newShape->_updateGeometry();

         submitUndo( CreateShape, newShape );
         setSelection( newShape, 0 );         
         updateGizmoPos();

         mGizmo->on3DMouseDown( event );

         mHasCopied = true;
         mSavedUndo = true;
      }
      else
      {
         ConvexShape *newShape = new ConvexShape();
         newShape->setTransform( mConvexSEL->getTransform() );
         newShape->setScale( mConvexSEL->getScale() );
         newShape->mSurfaces.clear();
         newShape->mSurfaces.merge( mConvexSEL->mSurfaces );
         
         setupShape( newShape );

         newShape->setField("material", mConvexSEL->getMaterialName());

         submitUndo( CreateShape, newShape );

         setSelection( newShape, -1 );

         updateGizmoPos();

         mHasCopied = true;
         mSavedUndo = true;
      }

      return;
   }

   if ( mGizmo->getMode() == RotateMode &&
        event.modifier & SI_CTRL &&
        !mHasCopied &&
        mFaceSEL != -1 )
   {
      // Can must verify that splitting the face at the current angle 
      // ( of the gizmo ) will generate a valid shape.  If not enough rotation
      // has occurred we will have two faces that are coplanar and must wait
      // until later in the drag to perform the split.

      //AssertFatal( isShapeValid( mConvexSEL ), "Shape was already invalid at beginning of split operation." );

      if ( !isShapeValid( mConvexSEL ) )
         return;

      mLastValidShape = mConvexSEL->mSurfaces;

      Point3F rot = mGizmo->getDeltaTotalRot();
      rot.normalize();
      rot *= mDegToRad( 10.0f );

      MatrixF rotMat( (EulerF)rot );

      MatrixF worldToObj( mConvexSEL->getTransform() );
      worldToObj.scale( mConvexSEL->getScale() );
      worldToObj.inverse();      

      mConvexSEL->mSurfaces.increment();
      MatrixF &newSurf = mConvexSEL->mSurfaces.last();
      newSurf = mConvexSEL->mSurfaces[mFaceSEL] * rotMat;
      
      //worldToObj.mul( mGizmo->getTransform() );
      //Point3F pos( mPivotPos );
      //worldToObj.mulP( pos );
      //newSurf.setPosition( pos );

      updateShape( mConvexSEL );

      if ( !isShapeValid( mConvexSEL ) )
      {
         mConvexSEL->mSurfaces = mLastValidShape;
         updateShape( mConvexSEL );
      }
      else
      {
         mHasCopied = true;
         mSavedUndo = true;

         mLastValidShape = mConvexSEL->mSurfaces;

         submitUndo( ModifyShape, mConvexSEL );           

         setSelection( mConvexSEL, mConvexSEL->mSurfaces.size() - 1 );

         updateGizmoPos();
      }      
      
      return;
   }

   // If we are dragging, but no gizmo selection...
   // Then treat this like a regular mouse move, update the highlighted
   // convex/face under the cursor and handle onMouseUp as we normally would
   // to change the selection.
   if ( mGizmo->getSelection() == Gizmo::None )
   {
      ConvexShape *hitShape = NULL;
      S32 hitFace = -1;

      _cursorCast( event, &hitShape, &hitFace );
      mFaceHL = hitFace;
      mConvexHL = hitShape;      

      return;
   }

   mDragging = true;

   // Manipulating a face.

   if ( mFaceSEL != -1 )
   {
      if ( !mSavedUndo )
      {
         mSavedUndo = true;
         submitUndo( ModifyShape, mConvexSEL );
      }      

      if ( mGizmo->getMode() == ScaleMode )
      {
         scaleFace( mConvexSEL, mFaceSEL, mGizmo->getScale() );
      }
      else
      {
         // Why does this have to be so ugly.
         if ( mGizmo->getMode() == RotateMode || 
              ( mGizmo->getMode() == MoveMode  && 
                ( event.modifier & SI_CTRL  ||
                  ( mGizmo->getSelection() == Gizmo::Axis_Z && mHasCopied ) 
                )
              )
            )
         {
            const MatrixF &gMat = mGizmo->getTransform();      
            MatrixF surfMat;
            surfMat.mul( mConvexSEL->mWorldToObj, gMat );

            MatrixF worldToObj ( mConvexSEL->getTransform() );
            worldToObj.scale( mConvexSEL->getScale() );
            worldToObj.inverse();

            Point3F newPos;            
            newPos = gMat.getPosition();      

            worldToObj.mulP( newPos );
            surfMat.setPosition( newPos );
            
            // Clear out floating point errors.
            cleanMatrix( surfMat );

            mConvexSEL->mSurfaces[mFaceSEL] = surfMat;

            updateShape( mConvexSEL, mFaceSEL );         
         }
         else
         {
            // Translating a face in x/y/z

            translateFace( mConvexSEL, mFaceSEL, mGizmo->getTotalOffset() );
         }
      }

      if ( isShapeValid( mConvexSEL ) )          
      {
         AssertFatal( mConvexSEL->mSurfaces.size() > mFaceSEL, "mFaceSEL out of range." );
         mLastValidShape = mConvexSEL->mSurfaces; 
      }
      else
      {
         AssertFatal( mLastValidShape.size() > mFaceSEL, "mFaceSEL out of range." );
         mConvexSEL->mSurfaces = mLastValidShape;
         updateShape( mConvexSEL );
      }

      return;
   }

   // Manipulating a whole Convex.

   if ( !mSavedUndo )
   {
      mSavedUndo = true;
      submitUndo( ModifyShape, mConvexSEL );
   }

   if ( mGizmo->getMode() == MoveMode )
   {
      mConvexSEL->setPosition( mGizmo->getPosition() );
   }
   else if ( mGizmo->getMode() == RotateMode )
   {   
      mConvexSEL->setTransform( mGizmo->getTransform() );      
   }
   else
   {
      mConvexSEL->setScale( mGizmo->getScale() );
   }   

   if ( mConvexSEL->getClientObject() )
   {
      ConvexShape *clientObj = static_cast< ConvexShape* >( mConvexSEL->getClientObject() );
      clientObj->setTransform( mConvexSEL->getTransform() );
      clientObj->setScale( mConvexSEL->getScale() );
   }      
}

void GuiConvexEditorCtrl::on3DMouseEnter(const Gui3DMouseEvent & event)
{

}

void GuiConvexEditorCtrl::on3DMouseLeave(const Gui3DMouseEvent & event)
{

}

bool GuiConvexEditorCtrl::onKeyDown( const GuiEvent &evt )
{
   bool handled = false;

   switch ( evt.keyCode )
   {
   case KEY_ESCAPE:
      handled = handleEscape();      
      break;   
   case KEY_A:
      if ( evt.modifier & SI_ALT )
      {
         GizmoAlignment align = mGizmo->getProfile()->alignment;
         if ( align == World )
            mGizmo->getProfile()->alignment = Object;
         else
            mGizmo->getProfile()->alignment = World;
         handled = true;
      }
      break;
   case KEY_LCONTROL:
      //mCtrlDown = true;
      break;  
   default:
      break;
   }
   
   return handled;
}

bool GuiConvexEditorCtrl::onKeyUp( const GuiEvent &evt )
{
   bool handled = false;

   switch ( evt.keyCode )
   {      
   case KEY_LCONTROL:
      //mCtrlDown = false;
      break;   
   default:
      break;
   }

   return handled;
}

void GuiConvexEditorCtrl::get3DCursor( GuiCursor *&cursor, 
                                       bool &visible, 
                                       const Gui3DMouseEvent &event_ )
{
   //cursor = mAddNodeCursor;
   //visible = false;

   cursor = NULL;
   visible = false;

   GuiCanvas *root = getRoot();
   if ( !root )
      return;

   S32 currCursor = PlatformCursorController::curArrow;

   if ( root->mCursorChanged == currCursor )
      return;

   PlatformWindow *window = root->getPlatformWindow();
   PlatformCursorController *controller = window->getCursorController();

   // We've already changed the cursor, 
   // so set it back before we change it again.
   if( root->mCursorChanged != -1)
      controller->popCursor();

   // Now change the cursor shape
   controller->pushCursor(currCursor);
   root->mCursorChanged = currCursor;   
}

void GuiConvexEditorCtrl::updateGizmo()
{
   mGizmoProfile->restoreDefaultState();
   
   const GizmoMode &mode = mGizmoProfile->mode;
   S32 &flags = mGizmoProfile->flags;
   GizmoAlignment &align = mGizmoProfile->alignment;

   U8 keys = Input::getModifierKeys();

   mCtrlDown = keys & ( SI_LCTRL | SI_LSHIFT );

   bool altDown = keys & ( SI_LALT );

   if ( altDown )
   {
      flags = 0;
      return;
   }

   if ( mFaceSEL != -1 )
   {
      align = Object;    
      flags |= GizmoProfile::CanRotateUniform;
      flags &= ~GizmoProfile::CanRotateScreen;
   }
   else
   {
      flags &= ~GizmoProfile::CanRotateUniform;
      flags |= GizmoProfile::CanRotateScreen;
   }

   if ( mFaceSEL != -1 && mode == ScaleMode )
      flags &= ~GizmoProfile::CanScaleZ;
   else
      flags |= GizmoProfile::CanScaleZ;         

   if ( mFaceSEL != -1 && mode == MoveMode )
   {
      if ( mCtrlDown )      
         flags &= ~( GizmoProfile::CanTranslateX | GizmoProfile::CanTranslateY | GizmoProfile::PlanarHandlesOn );      
      else      
         flags |= ( GizmoProfile::CanTranslateX | GizmoProfile::CanTranslateY | GizmoProfile::PlanarHandlesOn );      
   }
}

void GuiConvexEditorCtrl::renderScene(const RectI & updateRect)
{      
	// Synch selected ConvexShape with the WorldEditor.

	WorldEditor *wedit;
	if ( Sim::findObject( "EWorldEditor", wedit) )
	{
		S32 count = wedit->getSelectionSize();

		if ( !mConvexSEL && count != 0 )
			wedit->clearSelection();
		else if ( mConvexSEL && count != 1 )
		{
			wedit->clearSelection();
			wedit->selectObject( mConvexSEL->getIdString() );
		}
		else if ( mConvexSEL && count == 1 )
		{
			if ( wedit->getSelectObject(0) != mConvexSEL->getId() )
			{
				wedit->clearSelection();
				wedit->selectObject( mConvexSEL->getIdString() );
			}
		}
	}   

   // Update status bar text.

   SimObject *statusbar;
   if ( Sim::findObject( "EditorGuiStatusBar", statusbar ) )
   {
      String text( "Sketch Tool." );      
      GizmoMode mode = mGizmo->getMode();

      if ( mMouseDown && mGizmo->getSelection() != Gizmo::None && mConvexSEL )
      {
         Point3F delta;
         String qualifier;

         if ( mode == RotateMode )   
         {
            if ( mSettingPivot )            
               delta = mGizmo->getPosition() - mSavedPivotPos;
            else
               delta = mGizmo->getDeltaTotalRot();         
         }
         else if ( mode == MoveMode )         
            delta = mGizmo->getTotalOffset();         
         else if ( mode == ScaleMode )
            delta = mGizmo->getDeltaTotalScale();            
         
         if ( mGizmo->getAlignment() == Object && 
              mode != ScaleMode )
         {            
            mConvexSEL->mWorldToObj.mulV( delta );            
            if ( mFaceSEL != -1 && mode != RotateMode )
            {
               MatrixF objToSurf( mConvexSEL->mSurfaces[ mFaceSEL ] );
               objToSurf.scale( mConvexSEL->getScale() );
               objToSurf.inverse();
               objToSurf.mulV( delta );
            }
         }

         if ( mIsZero( delta.x, 0.0001f ) )
            delta.x = 0.0f;
         if ( mIsZero( delta.y, 0.0001f ) )
            delta.y = 0.0f;
         if ( mIsZero( delta.z, 0.0001f ) )
            delta.z = 0.0f;
         
         if ( mode == RotateMode )         
         {
            if ( mSettingPivot )            
               text = String::ToString( "Delta position ( x: %4.2f, y: %4.2f, z: %4.2f ).", delta.x, delta.y, delta.z ); 
            else
            {
               delta.x = mRadToDeg( delta.x );
               delta.y = mRadToDeg( delta.y );
               delta.z = mRadToDeg( delta.z );
               text = String::ToString( "Delta angle ( x: %4.2f, y: %4.2f, z: %4.2f ).", delta.x, delta.y, delta.z ); 
            }
         }
         else if ( mode == MoveMode )     
            text = String::ToString( "Delta position ( x: %4.2f, y: %4.2f, z: %4.2f ).", delta.x, delta.y, delta.z ); 
         else if ( mode == ScaleMode )
            text = String::ToString( "Delta scale ( x: %4.2f, y: %4.2f, z: %4.2f ).", delta.x, delta.y, delta.z ); 
      }
      else 
      {     
         if ( !mConvexSEL )
            text = "Sketch Tool.  ALT + Click-Drag to create a new ConvexShape.";
         else if ( mFaceSEL == -1 )
         {
            if ( mode == MoveMode )            
               text = "Move selection.  SHIFT while dragging duplicates objects.";
            else if ( mode == RotateMode )            
               text = "Rotate selection.";
            else if ( mode == ScaleMode )            
               text = "Scale selection.";        
         }
         else 
         {
            if ( mode == MoveMode )            
               text = "Move face.  SHIFT while beginning a drag EXTRUDES a new convex. Press CTRL for alternate translation mode.";
            else if ( mode == RotateMode )            
               text = "Rotate face.  Gizmo/Pivot is draggable. CTRL while dragging splits/folds a new face. SHIFT while dragging extrudes a new convex.";
            else if ( mode == ScaleMode )            
            text = "Scale face.";
         }
      }
   
      // Issue a warning in the status bar
      // if this convex has an excessive number of surfaces...
      if ( mConvexSEL && mConvexSEL->getSurfaces().size() > ConvexShape::smMaxSurfaces )
      {
          text = "WARNING: Reduce the number of surfaces on the selected ConvexShape, only the first 100 will be saved!";
      }

      Con::executef( statusbar, "setInfo", text.c_str() );

	Con::executef( statusbar, "setSelectionObjectsByCount", Con::getIntArg( mConvexSEL == NULL ? 0 : 1 ) );
   }   

   if ( mActiveTool )
      mActiveTool->renderScene( updateRect );

   ColorI colorHL( 255, 50, 255, 255 );
   ColorI colorSEL( 255, 50, 255, 255 );
   ColorI colorNA( 255, 255, 255, 100 );

   GFXDrawUtil *drawer = GFX->getDrawUtil();

   if ( mConvexSEL && !mDragging )
   {
      if ( mFaceSEL == -1 )
      {
         GFXStateBlockDesc desc;
         desc.setBlend( true );
         desc.setZReadWrite( true, true );

         Box3F objBox = mConvexSEL->getObjBox();
         objBox.scale( mConvexSEL->getScale() );

         const MatrixF &objMat = mConvexSEL->getTransform();

         Point3F boxPos = objBox.getCenter();
         objMat.mulP( boxPos );
         
         drawer->drawObjectBox( desc, objBox.getExtents(), boxPos, objMat, ColorI::WHITE );
      }
      else
      {
         mConvexSEL->renderFaceEdges( -1, colorNA );     

         drawFacePlane( mConvexSEL, mFaceSEL );         
      }

      if ( mConvexHL == mConvexSEL &&
           mFaceHL != -1 && 
           mFaceHL != mFaceSEL && 
           mGizmo->getSelection() == Gizmo::None )
      {
         mConvexSEL->renderFaceEdges( mFaceHL, colorHL );
      }
   }

   if ( mConvexHL && mConvexHL != mConvexSEL )
   {
      mConvexHL->renderFaceEdges( -1 );      
   }

   if ( mGizmo->getMode() != RotateMode && mUsingPivot )
   {
      mUsingPivot = false;
      updateGizmoPos();
   }

   F32 gizmoAlpha = 1.0f;
	if ( !mConvexSEL )
		gizmoAlpha = 0.0f;

   if ( mMouseDown && mGizmo->getSelection() != Gizmo::None && mConvexSEL )
   {
      if ( mSettingPivot )
         gizmoAlpha = 1.0f;
      else
         gizmoAlpha = 0.0f;
   }

   DebugDrawer::get()->render();

   {
      GFXTransformSaver saver;
      // Now draw all the 2d stuff!
      GFX->setClipRect(updateRect); 

      if ( mConvexSEL && mFaceSEL != -1 )
      {      
         Vector< Point3F > lineList;
         mConvexSEL->getSurfaceLineList( mFaceSEL, lineList );

         MatrixF objToWorld( mConvexSEL->getTransform() );
         objToWorld.scale( mConvexSEL->getScale() );      

         for ( S32 i = 0; i < lineList.size(); i++ )     
            objToWorld.mulP( lineList[i] );			

         for ( S32 i = 0; i < lineList.size() - 1; i++ )
         {
			   Point3F p0( lineList[i] );
			   Point3F p1( lineList[i+1] );

			   drawLine( p0, p1, colorSEL, 3.0f );
         }
	   }

      if ( gizmoAlpha == 1.0f )
      {
         if ( mGizmoProfile->mode != NoneMode )
            mGizmo->renderText( mSaveViewport, mSaveModelview, mSaveProjection );   	
      }

      if ( mActiveTool )
         mActiveTool->render2D();
   }

   if ( gizmoAlpha == 1.0f )   
      mGizmo->renderGizmo( mLastCameraQuery.cameraMatrix, mLastCameraQuery.fov );
} 

void GuiConvexEditorCtrl::drawFacePlane( ConvexShape *shape, S32 faceId )
{
   // Build a vb of the face points ( in world space ) scaled outward in
   // the surface space in x/y with uv coords.

   /*
   Vector< Point3F > points;
   Vector< Point2F > coords;

   shape->getSurfaceTriangles( faceId, &points, &coords, false );

   if ( points.empty() )
      return;

   GFXVertexBufferHandle< GFXVertexPCT > vb;
   vb.set( GFX, points.size(), GFXBufferTypeVolatile );
   GFXVertexPCT *vert = vb.lock();

   for ( S32 i = 0; i < points.size(); i++ )
   {
      vert->point = points[i];
      vert->color.set( 255, 255, 255, 200 );
      vert->texCoord = coords[i];
      vert++;
   }

   vb.unlock();

   GFXTransformSaver saver;
   MatrixF renderMat( shape->getTransform() );
   renderMat.scale( shape->getScale() );
   GFX->multWorld( renderMat );

   GFXStateBlockDesc desc;
   desc.setBlend( true );
   desc.setCullMode( GFXCullNone );
   desc.setZReadWrite( true, false );
   desc.samplersDefined = true;
   desc.samplers[0] = GFXSamplerStateDesc::getWrapLinear();
   GFX->setStateBlockByDesc( desc );

   GFX->setVertexBuffer( vb );

   GFXTexHandle tex( "core/art/grids/512_transp", &GFXStaticTextureSRGBProfile, "ConvexEditor_grid" );
   GFX->setTexture( 0, tex );
   GFX->setupGenericShaders();
   GFX->drawPrimitive( GFXTriangleList, 0, points.size() / 3 );
   */
}


void GuiConvexEditorCtrl::scaleFace( ConvexShape *shape, S32 faceId, Point3F scale )
{
   if ( !mHasGeometry )
   {
      mHasGeometry = true;
      
      mSavedGeometry = shape->mGeometry;
      mSavedSurfaces = shape->mSurfaces;      
   }
   else
   {
      shape->mGeometry = mSavedGeometry;
      shape->mSurfaces = mSavedSurfaces;
   }

   if ( shape->mGeometry.faces.size() <= faceId )
      return;
   
   ConvexShape::Face &face = shape->mGeometry.faces[faceId];

   Vector< Point3F > &pointList = shape->mGeometry.points;

   AssertFatal( shape->mSurfaces[ face.id ].isAffine(), "ConvexShapeEditor - surface not affine." );
      
   Point3F projScale;
   scale.z = 1.0f;

   const MatrixF &surfToObj = shape->mSurfaces[ face.id ];
   MatrixF objToSurf( surfToObj );
   objToSurf.inverse();

   for ( S32 i = 0; i < face.points.size(); i++ )
   {                  
      Point3F &pnt = pointList[ face.points[i] ];   

      objToSurf.mulP( pnt );
      pnt *= scale;
      surfToObj.mulP( pnt );
   }

   updateModifiedFace( shape, faceId );
}

void GuiConvexEditorCtrl::translateFace( ConvexShape *shape, S32 faceId, const Point3F &displace )
{
   if ( !mHasGeometry )
   {
      mHasGeometry = true;

      mSavedGeometry = shape->mGeometry;
      mSavedSurfaces = shape->mSurfaces;      
   }
   else
   {
      shape->mGeometry = mSavedGeometry;
      shape->mSurfaces = mSavedSurfaces;
   }

   if ( shape->mGeometry.faces.size() <= faceId )
      return;

   ConvexShape::Face &face = shape->mGeometry.faces[faceId];

   Vector< Point3F > &pointList = shape->mGeometry.points;

   AssertFatal( shape->mSurfaces[ face.id ].isAffine(), "ConvexShapeEditor - surface not affine." );

   // Transform displacement into object space.    
   MatrixF worldToObj( shape->getTransform() );
   worldToObj.scale( shape->getScale() );
   worldToObj.inverse();

   Point3F displaceOS;
   worldToObj.mulV( displace, &displaceOS );

   for ( S32 i = 0; i < face.points.size(); i++ )
   {                  
      Point3F &pnt = pointList[ face.points[i] ];   
      pnt += displaceOS;      
   }

   updateModifiedFace( shape, faceId );
}

void GuiConvexEditorCtrl::updateModifiedFace( ConvexShape *shape, S32 faceId )
{
   if ( shape->mGeometry.faces.size() <= faceId )
      return;

   ConvexShape::Face &face = shape->mGeometry.faces[faceId];

   Vector< Point3F > &pointList = shape->mGeometry.points;

   Vector< ConvexShape::Face > &faceList = shape->mGeometry.faces;

   for ( S32 i = 0; i < faceList.size(); i++ )
   {
      ConvexShape::Face &curFace = faceList[i];      
      MatrixF &curSurface = shape->mSurfaces[ curFace.id ];

      U32 curPntCount = curFace.points.size();

      if ( curPntCount < 3 )
         continue;

      // Does this face use any of the points which we have modified?
      // Collect them in correct winding order.

      S32 pId0 = -1;

      for ( S32 j = 0; j < curFace.winding.size(); j++ )
      {
         if ( face.points.contains( curFace.points[ curFace.winding[ j ] ] ) )
         {
            pId0 = j;
            break;
         }
      }         

      if ( pId0 == -1 )
         continue;

      S32 pId1 = -1, pId2 = -1;

      pId1 = ( pId0 + 1 ) % curFace.winding.size();
      pId2 = ( pId0 + 2 ) % curFace.winding.size();

      const Point3F &p0 = pointList[ curFace.points[ curFace.winding[ pId0 ] ] ];
      const Point3F &p1 = pointList[ curFace.points[ curFace.winding[ pId1 ] ] ];
      const Point3F &p2 = pointList[ curFace.points[ curFace.winding[ pId2 ] ] ];

      PlaneF newPlane( p0, p1, p2 );
      Point3F uvec = newPlane.getNormal();
      Point3F fvec = curSurface.getForwardVector();
      Point3F rvec = curSurface.getRightVector();

      F32 dt0 = mDot( uvec, fvec );
      F32 dt1 = mDot( uvec, rvec );

      if ( mFabs( dt0 ) < mFabs( dt1 ) )
      {
         rvec = mCross( fvec, uvec );
         rvec.normalizeSafe();
         fvec = mCross( uvec, rvec );
         fvec.normalizeSafe();
      }
      else
      {
         fvec = mCross( uvec, rvec );
         fvec.normalizeSafe();
         rvec = mCross( fvec, uvec );
         rvec.normalizeSafe();
      }

      curSurface.setColumn( 0, rvec );
      curSurface.setColumn( 1, fvec );
      curSurface.setColumn( 2, uvec );   
      curSurface.setPosition( newPlane.getPosition() );
   }

   updateShape( shape );
}

bool GuiConvexEditorCtrl::isShapeValid( ConvexShape *shape )
{
   // Test for no-geometry.
   if ( shape->mGeometry.points.empty() )
      return false;

   const Vector<Point3F> &pointList = shape->mGeometry.points;
   const Vector<ConvexShape::Face> &faceList = shape->mGeometry.faces;

   // Test that all points are shared by at least 3 faces.

   for ( S32 i = 0; i < pointList.size(); i++ )
   {
      U32 counter = 0;

      for ( S32 j = 0; j < faceList.size(); j++ )
      {
         if ( faceList[j].points.contains( i ) )
            counter++;
      }

      if ( counter < 3 )
         return false;
   }

   // Test for co-planar faces.
   for ( S32 i = 0; i < shape->mPlanes.size(); i++ )
   {
      for ( S32 j = i + 1; j < shape->mPlanes.size(); j++ )
      {
         F32 d = mDot( shape->mPlanes[i], shape->mPlanes[j] );
         if ( d > 0.999f )         
            return false;         
      }
   }

   // Test for faces with zero or negative area.
   for ( S32 i = 0; i < shape->mGeometry.faces.size(); i++ )
   {
      if ( shape->mGeometry.faces[i].area < 0.0f )
         return false;

      if ( shape->mGeometry.faces[i].triangles.empty() )
         return false;
   }

   return true;
}

void GuiConvexEditorCtrl::setupShape( ConvexShape *shape )
{
   shape->setField( "material", mMaterialName );
   shape->registerObject();
   updateShape( shape );

   SimGroup *group;
   if ( Sim::findObject( "missionGroup", group ) )
      group->addObject( shape );
}

void GuiConvexEditorCtrl::updateShape( ConvexShape *shape, S32 offsetFace )
{
   shape->_updateGeometry( true );

   /*
   if ( offsetFace != -1 )
   {
      shape->mSurfaces[ offsetFace ].setPosition( mPivotPos );
   }*/

   synchClientObject( shape );
}

void GuiConvexEditorCtrl::synchClientObject( const ConvexShape *serverConvex )
{
   if ( serverConvex->getClientObject() )
   {
      ConvexShape *clientConvex = static_cast< ConvexShape* >( serverConvex->getClientObject() );
      clientConvex->setScale( serverConvex->getScale() );
      clientConvex->setTransform( serverConvex->getTransform() );
      clientConvex->mSurfaces.clear();
      clientConvex->mSurfaces.merge( serverConvex->mSurfaces );
      clientConvex->_updateGeometry(true);
   }
}

void GuiConvexEditorCtrl::updateGizmoPos()
{
   if ( mConvexSEL )
   {
      if ( mFaceSEL != -1 )
      {
         MatrixF surfMat = mConvexSEL->getSurfaceWorldMat( mFaceSEL );  

         MatrixF objToWorld( mConvexSEL->getTransform() );
         objToWorld.scale( mConvexSEL->getScale() );

         Point3F gizmoPos(0,0,0);

         if ( mUsingPivot )
         {
            gizmoPos = mPivotPos;
         }
         else
         {
            Point3F faceCenterPnt = mConvexSEL->mSurfaces[ mFaceSEL ].getPosition();
            objToWorld.mulP( faceCenterPnt );

            mGizmoMatOffset = surfMat.getPosition() - faceCenterPnt;

            gizmoPos = faceCenterPnt;
         }

         mGizmo->set( surfMat, gizmoPos, Point3F::One );        
      }
      else
      {
         mGizmoMatOffset = Point3F::Zero;
         mGizmo->set( mConvexSEL->getTransform(), mConvexSEL->getPosition(), mConvexSEL->getScale() ); 
      }
   }   
}

bool GuiConvexEditorCtrl::setActiveTool( ConvexEditorTool *tool )
{   
   if ( mActiveTool == tool )
      return false;

   ConvexEditorTool *prevTool = mActiveTool;
   ConvexEditorTool *newTool = tool;

   if ( prevTool )
      prevTool->onDeactivated( newTool );

   mActiveTool = newTool;

   if ( newTool )
      newTool->onActivated( prevTool );

   return true;
}

bool GuiConvexEditorCtrl::handleEscape()
{
   if ( mActiveTool )
   {
      mActiveTool->onDeactivated( NULL );
      mActiveTool = NULL;

      return true;
   }

   if ( mFaceSEL != -1 )
   {
      setSelection( mConvexSEL, -1 );
      return true;
   }

   if ( mConvexSEL )
   {         
      setSelection( NULL, -1 );
      return true;
   }

   return false;
}

bool GuiConvexEditorCtrl::handleDelete()
{
   if ( mActiveTool )
   {
      mActiveTool->onDeactivated( NULL );
      mActiveTool = NULL;
   }

   if ( mConvexSEL )
   {
      if ( mFaceSEL != -1 )
      {
         submitUndo( ModifyShape, mConvexSEL );

         mConvexSEL->mSurfaces.erase_fast( mFaceSEL );
         updateShape( mConvexSEL );

         if ( !isShapeValid( mConvexSEL ) )
         {
            S32 selFace = mFaceSEL;
            mLastUndo->undo();
            mFaceSEL = selFace;
            updateShape( mConvexSEL );
            updateGizmoPos();
         }
         else
         {
            setSelection( mConvexSEL, -1 );
         }
      }
      else
      {
         // Grab the mission editor undo manager.
         UndoManager *undoMan = NULL;
         if ( !Sim::findObject( "EUndoManager", undoMan ) )
         {            
            Con::errorf( "GuiConvexEditorCtrl::on3DMouseDown() - EUndoManager not found!" );    
         }
         else
         {
            // Create the UndoAction.
            MEDeleteUndoAction *action = new MEDeleteUndoAction("Deleted ConvexShape");
            action->deleteObject( mConvexSEL );
            mIsDirty = true;
            
            mFaceHL = -1; 

            setSelection( NULL, -1 );

            // Submit it.               
            undoMan->addAction( action );
         }
      }
   }

   return true;
}

bool GuiConvexEditorCtrl::hasSelection() const
{
   return mConvexSEL != NULL;   
}

void GuiConvexEditorCtrl::clearSelection()
{
   mFaceHL = -1;
   mConvexHL = NULL;
   setSelection( NULL, -1 );
}

void GuiConvexEditorCtrl::handleDeselect()
{
   if ( mActiveTool )
   {
      mActiveTool->onDeactivated( NULL );
      mActiveTool = NULL;
   }

   mFaceHL = -1;
   mConvexHL = NULL;
   setSelection( NULL, -1 );
}

void GuiConvexEditorCtrl::setSelection( ConvexShape *shape, S32 faceId )
{
   mFaceSEL = faceId;
   mConvexSEL = shape;
   updateGizmoPos();

   Con::executef( this, "onSelectionChanged", shape ? shape->getIdString() : "", Con::getIntArg(faceId) );
}

void GuiConvexEditorCtrl::_prepRenderImage( SceneManager* sceneGraph, const SceneRenderState* state )
{   
   if ( !isAwake() )
      return;

   /*
   ObjectRenderInst *ri = state->getRenderPass()->allocInst<ObjectRenderInst>();
   ri->type = RenderPassManager::RIT_Editor;
   ri->renderDelegate.bind( this, &GuiConvexEditorCtrl::_renderObject );
   ri->defaultKey = 100;
   state->getRenderPass()->addInst( ri );   
   */
}

void GuiConvexEditorCtrl::_renderObject( ObjectRenderInst *ri, SceneRenderState *state, BaseMatInstance *matInst )
{  
}

void GuiConvexEditorCtrl::submitUndo( UndoType type, ConvexShape *shape )
{
   Vector< ConvexShape* > shapes;
   shapes.push_back( shape );
   submitUndo( type, shapes );
}

void GuiConvexEditorCtrl::submitUndo( UndoType type, const Vector<ConvexShape*> &shapes )
{   
   // Grab the mission editor undo manager.
   Sim::findObject( "EUndoManager", mUndoManager );   
   
   if ( !mUndoManager )   
   {
      Con::errorf( "GuiConvexEditorCtrl::submitUndo() - EUndoManager not found!" );
      return;           
   }

   if ( type == ModifyShape )
   {
      // Setup the action.
      GuiConvexEditorUndoAction *action = new GuiConvexEditorUndoAction( "Modified a ConvexShape" );

      ConvexShape *shape = shapes.first();

      action->mObjId = shape->getId();   
      action->mEditor = this;   
      action->mSavedObjToWorld = shape->getTransform();
      action->mSavedScale = shape->getScale();
      action->mSavedSurfaces.merge( shape->mSurfaces );             
      action->mUndoManager = mUndoManager;

      mUndoManager->addAction( action );

      mLastUndo = action;
   }
   else if ( type == CreateShape )
   {
      MECreateUndoAction *action = new MECreateUndoAction( "Create ConvexShape" );

      for ( S32 i = 0; i < shapes.size(); i++ )
         action->addObject( shapes[i] );
         
      mUndoManager->addAction( action );
      
      mLastUndo = action;
   }
   else if ( type == DeleteShape )
   {
      MEDeleteUndoAction *action = new MEDeleteUndoAction( "Deleted ConvexShape" );

      for ( S32 i = 0; i < shapes.size(); i++ )
         action->deleteObject( shapes[i] );         

      mUndoManager->addAction( action );

      mLastUndo = action;
   }
   else if ( type == HollowShape )
   {
      CompoundUndoAction *action = new CompoundUndoAction( "Hollow ConvexShape" );

      MECreateUndoAction *createAction = new MECreateUndoAction();
      MEDeleteUndoAction *deleteAction = new MEDeleteUndoAction();

      deleteAction->deleteObject( shapes.first() );
      
      for ( S32 i = 1; i < shapes.size(); i++ )      
         createAction->addObject( shapes[i] );
      
      action->addAction( deleteAction );
      action->addAction( createAction );

      mUndoManager->addAction( action );

      mLastUndo = action;
   }

	mIsDirty = true;
}

bool GuiConvexEditorCtrl::_cursorCastCallback( RayInfo* ri )
{
   // Reject anything that's not a ConvexShape.
   return dynamic_cast< ConvexShape* >( ri->object );
}

bool GuiConvexEditorCtrl::_cursorCast( const Gui3DMouseEvent &event, ConvexShape **hitShape, S32 *hitFace )
{
   RayInfo ri;
   
   if ( gServerContainer.castRay( event.pos, event.pos + event.vec * 10000.0f, StaticShapeObjectType, &ri, &GuiConvexEditorCtrl::_cursorCastCallback ) &&
        dynamic_cast< ConvexShape* >( ri.object ) )
   {
      // Do not select or edit ConvexShapes that are within a Prefab.
      if ( Prefab::getPrefabByChild( ri.object ) )
         return false;

      *hitShape = static_cast< ConvexShape* >( ri.object );
      *hitFace = ri.face;
      mLastRayInfo = ri;

      return true;
   }

   return false;
}

void GuiConvexEditorCtrl::setPivotPos( ConvexShape *shape, S32 faceId, const Gui3DMouseEvent &event )
{
   PlaneF plane;
   mTransformPlane( shape->getTransform(), shape->getScale(), shape->mPlanes[ faceId ], &plane );

   Point3F start( event.pos );
   Point3F end( start + event.vec * 10000.0f );

   F32 t = plane.intersect( start, end );

   if ( t >= 0.0f && t <= 1.0f )
   {
      Point3F hitPos;
      hitPos.interpolate( start, end, t );

      mPivotPos = hitPos;
      mUsingPivot = true;

      MatrixF worldToObj( shape->getTransform() );
      worldToObj.scale( shape->getScale() );
      worldToObj.inverse();

      Point3F objPivotPos( mPivotPos );
      worldToObj.mulP( objPivotPos );

      updateGizmoPos();
   }
}

void GuiConvexEditorCtrl::cleanMatrix( MatrixF &mat )
{
   if ( mat.isAffine() )
      return;

   VectorF col0 = mat.getColumn3F(0);
   VectorF col1 = mat.getColumn3F(1);
   VectorF col2 = mat.getColumn3F(2);

   col0.normalize();
   col1.normalize();
   col2.normalize();

   col2 = mCross( col0, col1 );
   col2.normalize();
   col1 = mCross( col2, col0 );
   col1.normalize();
   col0 = mCross( col1, col2 );
   col0.normalize();

   mat.setColumn(0,col0);
   mat.setColumn(1,col1);
   mat.setColumn(2,col2);

   AssertFatal( mat.isAffine(), "GuiConvexEditorCtrl::cleanMatrix, non-affine matrix" );
}

S32 GuiConvexEditorCtrl::getEdgeByPoints( ConvexShape *shape, S32 faceId, S32 p0, S32 p1 )
{
   const ConvexShape::Face &face = shape->mGeometry.faces[faceId];

   for ( S32 i = 0; i < face.edges.size(); i++ )
   {
      const ConvexShape::Edge &edge = face.edges[i];

      if ( edge.p0 != p0 && edge.p0 != p1 )
         continue;
      if ( edge.p1 != p0 && edge.p1 != p1 )
         continue;

      return i;      
   }

   return -1;
}

bool GuiConvexEditorCtrl::getEdgesTouchingPoint( ConvexShape *shape, S32 faceId, S32 pId, Vector< U32 > &edgeIdxList, S32 excludeEdge )
{
   const ConvexShape::Face &face = shape->mGeometry.faces[faceId];   
   const Vector< ConvexShape::Edge > &edgeList = face.edges;

   for ( S32 i = 0; i < edgeList.size(); i++ )
   {
      if ( i == excludeEdge )
         continue;

      const ConvexShape::Edge &curEdge = edgeList[i];

      if ( curEdge.p0 == pId || curEdge.p1 == pId )      
         edgeIdxList.push_back(i);
   }

   return !edgeIdxList.empty();
}

void GuiConvexEditorUndoAction::undo()
{
   ConvexShape *object = NULL;
   if ( !Sim::findObject( mObjId, object ) )
      return;

   // Temporarily save the ConvexShape current data.   
   Vector< MatrixF > tempSurfaces;   
   tempSurfaces.merge( object->mSurfaces );
   MatrixF tempObjToWorld( object->getTransform() );
   Point3F tempScale( object->getScale() );

   // Restore the Object to the UndoAction state.
   object->mSurfaces.clear();
   object->mSurfaces.merge( mSavedSurfaces );   
   object->setScale( mSavedScale );
   object->setTransform( mSavedObjToWorld );

   // Regenerate the ConvexShape and synch the client object.
   object->_updateGeometry();
   GuiConvexEditorCtrl::synchClientObject( object );

   // If applicable set the selected ConvexShape and face
   // on the editor.   
   mEditor->setSelection( object, -1 );
   mEditor->updateGizmoPos();

   // Now save the previous ConvexShape data in this UndoAction
   // since an undo action must become a redo action and vice-versa
   
   mSavedObjToWorld = tempObjToWorld;
   mSavedScale = tempScale;
   mSavedSurfaces.clear();
   mSavedSurfaces.merge( tempSurfaces );   
}

ConvexEditorCreateTool::ConvexEditorCreateTool( GuiConvexEditorCtrl *editor )
 : Parent( editor ),
   mStage( -1 ),
   mNewConvex( NULL )
{
}

void ConvexEditorCreateTool::onActivated( ConvexEditorTool *prevTool )
{
   mEditor->clearSelection();
   mStage = -1;
   mNewConvex = NULL;
}

void ConvexEditorCreateTool::onDeactivated( ConvexEditorTool *newTool )
{
   if ( mNewConvex )
      mNewConvex->deleteObject();

   mStage = -1;
   mNewConvex = NULL;
   mEditor->mouseUnlock();
}

ConvexEditorTool::EventResult ConvexEditorCreateTool::on3DMouseDown( const Gui3DMouseEvent &event )
{
   if ( mStage == -1 )
   {
      mEditor->setFirstResponder();
      mEditor->mouseLock();

      Point3F start( event.pos );
      Point3F end( event.pos + event.vec * 10000.0f );      
      RayInfo ri;
      
      bool hit = gServerContainer.castRay( event.pos, end, STATIC_COLLISION_TYPEMASK, &ri );

      MatrixF objMat( true );

      // Calculate the orientation matrix of the new ConvexShape
      // based on what has been clicked.

      if ( !hit )
      {
         objMat.setPosition( event.pos + event.vec * 100.0f );      
      }
      else
      {
         if ( dynamic_cast< ConvexShape* >( ri.object ) )
         {
            ConvexShape *hitShape = static_cast< ConvexShape* >( ri.object );
            objMat = hitShape->getSurfaceWorldMat( ri.face );
            objMat.setPosition( ri.point );
         }
         else
         {
            Point3F rvec;
            Point3F fvec( mEditor->getCameraMat().getForwardVector() );
            Point3F uvec( ri.normal );

            rvec = mCross( fvec, uvec );

            if ( rvec.isZero() )
            {
               fvec = mEditor->getCameraMat().getRightVector();
               rvec = mCross( fvec, uvec );
            }

            rvec.normalizeSafe();
            fvec = mCross( uvec, rvec );
            fvec.normalizeSafe();
            uvec = mCross( rvec, fvec );
            uvec.normalizeSafe();

            objMat.setColumn( 0, rvec );
            objMat.setColumn( 1, fvec );
            objMat.setColumn( 2, uvec );

            objMat.setPosition( ri.point );
         }
      }

      mNewConvex = new ConvexShape();                       

      mNewConvex->setTransform( objMat );   
		
		mNewConvex->setField( "material", Parent::mEditor->mMaterialName );
		
      mNewConvex->registerObject();
      mPlaneSizes.set( 0.1f, 0.1f, 0.1f );
      mNewConvex->resizePlanes( mPlaneSizes );
      mEditor->updateShape( mNewConvex );
      
      mTransform = objMat;     

      mCreatePlane.set( objMat.getPosition(), objMat.getUpVector() );
   }
   else if ( mStage == 0 )
   {
      // Handle this on mouseUp
   }
   
   return Handled;
}

ConvexEditorTool::EventResult ConvexEditorCreateTool::on3DMouseUp( const Gui3DMouseEvent &event )
{
   if ( mNewConvex && mStage == -1 )
   {
      mStage = 0;      

      mCreatePlane = PlaneF( mNewConvex->getPosition(), mNewConvex->getTransform().getForwardVector() );

      mTransform.setPosition( mNewConvex->getPosition() );      

      return Handled;
   }
   else if ( mStage == 0 )
   {
      SimGroup *mg;
      Sim::findObject( "MissionGroup", mg );

      mg->addObject( mNewConvex );

      mStage = -1;

      // Grab the mission editor undo manager.
      UndoManager *undoMan = NULL;
      if ( !Sim::findObject( "EUndoManager", undoMan ) )
      {
         Con::errorf( "ConvexEditorCreateTool::on3DMouseDown() - EUndoManager not found!" );
         mNewConvex = NULL;
         return Failed;           
      }

      // Create the UndoAction.
      MECreateUndoAction *action = new MECreateUndoAction("Create ConvexShape");
      action->addObject( mNewConvex );

      // Submit it.               
      undoMan->addAction( action );

      mEditor->setField( "isDirty", "1" );

      mEditor->setSelection( mNewConvex, -1 );      

      mNewConvex = NULL;

      mEditor->mouseUnlock();

      return Done;
   }

   return Done;
}

ConvexEditorTool::EventResult ConvexEditorCreateTool::on3DMouseMove( const Gui3DMouseEvent &event )
{
   if ( mStage == 0 )
   {
      Point3F start( event.pos );
      Point3F end( start + event.vec * 10000.0f );
      
      F32 t = mCreatePlane.intersect( start, end );

      Point3F hitPos;

      if ( t < 0.0f || t > 1.0f )
         return Handled;

      hitPos.interpolate( start, end, t );      

      MatrixF worldToObj( mTransform );
      worldToObj.inverse();
      worldToObj.mulP( hitPos );

      F32 delta = ( hitPos.z );

      mPlaneSizes.z = getMax( 0.1f, delta );

      mNewConvex->resizePlanes( mPlaneSizes );

      mEditor->updateShape( mNewConvex );

      Point3F pos( mTransform.getPosition() );
      pos += mPlaneSizes.z * 0.5f * mTransform.getUpVector();
      mNewConvex->setPosition( pos );
   }

   return Handled;
}

ConvexEditorTool::EventResult ConvexEditorCreateTool::on3DMouseDragged( const Gui3DMouseEvent &event )
{
   if ( !mNewConvex || mStage != -1 )
      return Handled;

   Point3F start( event.pos );
   Point3F end( event.pos + event.vec * 10000.0f );

   F32 t = mCreatePlane.intersect( start, end );

   if ( t < 0.0f || t > 1.0f )
      return Handled;

   Point3F hitPos;
   hitPos.interpolate( start, end, t );
   
   MatrixF xfm( mTransform );
   xfm.inverse();      
   xfm.mulP( hitPos);      
   
   Point3F scale;
   scale.x = getMax( mFabs( hitPos.x ), 0.1f );
   scale.y = getMax( mFabs( hitPos.y ), 0.1f );
   scale.z = 0.1f;

   mNewConvex->resizePlanes( scale );
   mPlaneSizes = scale;
   mEditor->updateShape( mNewConvex );   

   Point3F pos( mTransform.getPosition() );
   pos += mTransform.getRightVector() * hitPos.x * 0.5f;
   pos += mTransform.getForwardVector() * hitPos.y * 0.5f;

   mNewConvex->setPosition( pos );

   return Handled;
}

void ConvexEditorCreateTool::renderScene( const RectI &updateRect )
{
  
}

ConvexShape* ConvexEditorCreateTool::extrudeShapeFromFace( ConvexShape *inShape, S32 inFaceId )
{
   ConvexShape::Geometry &inShapeGeometry = inShape->getGeometry();
   ConvexShape::Face &inFace = inShapeGeometry.faces[inFaceId];
   Vector< Point3F > &inShapePointList = inShapeGeometry.points;
   Vector< MatrixF > &inShapeSurfaces = inShape->getSurfaces();
   
   S32 shapeFaceCount = inFace.edges.size() + 2;   
   
   MatrixF inShapeToWorld( inShape->getTransform() );
   inShapeToWorld.scale( inShape->getScale() );
   //MatrixF inWorldToShape( inShapeToWorld );
   //inWorldToShape.inverse();

   MatrixF shapeToWorld;
   shapeToWorld.mul( inShape->getTransform(), inShapeSurfaces[inFaceId] );
   Point3F tmp( inShapeSurfaces[inFaceId].getPosition() );
   inShapeToWorld.mulP( tmp );
   shapeToWorld.setPosition( tmp );
   MatrixF worldToShape( shapeToWorld );
   worldToShape.inverse();

   MatrixF inShapeToNewShape;
   inShapeToNewShape.mul( inShapeToWorld, worldToShape );   

   ConvexShape *newShape = new ConvexShape;   
   newShape->setTransform( shapeToWorld );   

   Vector< MatrixF > &shapeSurfaces = newShape->getSurfaces();
   shapeSurfaces.setSize( shapeFaceCount );
   //shapeSurfaces.setSize( 2 );

   const Point3F &shapePos = shapeToWorld.getPosition();
   
   shapeSurfaces[0].identity();
   shapeSurfaces[1].identity();   
   shapeSurfaces[1].setColumn( 0, -shapeSurfaces[1].getColumn3F(0) );
   shapeSurfaces[1].setColumn( 2, -shapeSurfaces[1].getColumn3F(2) );

   for ( S32 i = 0; i < inFace.winding.size(); i++ )
   {      
      Point3F p0 = inShapePointList[ inFace.points[ inFace.winding[ i ] ] ];
      Point3F p1;
      
      if ( i+1 < inFace.winding.size() )
         p1 = inShapePointList[ inFace.points[ inFace.winding[ i+1 ] ] ];
      else
         p1 = inShapePointList[ inFace.points[ inFace.winding[ 0 ] ] ];

      inShapeToWorld.mulP( p0 );
      inShapeToWorld.mulP( p1 );

      Point3F newPos = MathUtils::mClosestPointOnSegment( p0, p1, shapePos );      

      Point3F rvec = p0 - p1;
      rvec.normalizeSafe();

      Point3F fvec = shapeToWorld.getUpVector();

      Point3F uvec = mCross( rvec, fvec );      

      if ( i + 2 >= shapeSurfaces.size() )
         continue;
      
      //F32 dt = mDot( shapeToWorld.getUpVector(), rvec );
      //AssertFatal( mIsZero( dt ), "bad" );
      
      MatrixF &surf = shapeSurfaces[i+2];
      surf.identity();
      surf.setColumn( 0, rvec );
      surf.setColumn( 1, fvec );
      surf.setColumn( 2, uvec );
      surf.setPosition( newPos );

      surf.mulL( worldToShape );      
   }

	//newShape->setField( "material", Parent::mEditor->mMaterialName );
   newShape->setField("material", inShape->getMaterialName());

   newShape->registerObject();
   mEditor->updateShape( newShape );

   SimGroup *group;
   if ( Sim::findObject( "missionGroup", group ) )
      group->addObject( newShape );

   return newShape;
}

void GuiConvexEditorCtrl::hollowShape( ConvexShape *shape, F32 thickness )
{
   // Create a new Convex for each face of the original shape.
   // This is the same as an extrude from face operation going inward by the thickness
   // for every face.

   Vector< ConvexShape* > convexList;

   for ( S32 i = 0; i < shape->mGeometry.faces.size(); i++ )
   {
      ConvexShape *faceShape = mCreateTool->extrudeShapeFromFace( shape, i );
      MatrixF &inwardFace = faceShape->mSurfaces[1];
      //MatrixF &outwardFace = faceShape->mSurfaces[0];      

      Point3F invec = inwardFace.getUpVector();

      inwardFace.setPosition( inwardFace.getPosition() + invec * thickness );

      updateShape( faceShape );

      convexList.push_back( faceShape );
   }

   convexList.push_front( shape );
   submitUndo( HollowShape, convexList );   
}

void GuiConvexEditorCtrl::hollowSelection()
{
   if ( mConvexSEL )
   {
      hollowShape( mConvexSEL, 0.15f );
      setSelection( NULL, -1 );      
   }
}

void GuiConvexEditorCtrl::recenterSelection()
{
   if ( mConvexSEL )    
   {
      recenterShape( mConvexSEL );   
      updateGizmoPos();
   }
}

void GuiConvexEditorCtrl::recenterShape( ConvexShape *shape )
{
   submitUndo( ModifyShape, shape );
   shape->recenter();
   synchClientObject( shape );
}

void GuiConvexEditorCtrl::dropSelectionAtScreenCenter()
{
   // This code copied from WorldEditor.
   // All the dropping code would be moved to somewhere common, but its not.

   if ( !mConvexSEL )
      return;

   // Calculate the center of the screen (in global screen coordinates)
   Point2I offset = localToGlobalCoord(Point2I(0,0));
   Point3F sp(F32(offset.x + F32(getExtent().x / 2)), F32(offset.y + (getExtent().y / 2)), 1.0f);

   // Calculate the view distance to fit the selection
   // within the camera's view.
   const Box3F bounds = mConvexSEL->getWorldBox();
   F32 radius = bounds.len()*0.5f;
   F32 viewdist = calculateViewDistance(radius);

   // Be careful of infinite sized objects, or just large ones in general.
   if(viewdist > 100.0f )
      viewdist = 100.0f;

   // Position the selection   
   mConvexSEL->setPosition( smCamPos + smCamMatrix.getForwardVector() * viewdist );

   synchClientObject( mConvexSEL );

   updateGizmoPos();
}

void GuiConvexEditorCtrl::splitSelectedFace()
{
   if ( !mConvexSEL || mFaceSEL == -1 )
      return;

   if ( !isShapeValid( mConvexSEL ) )
      return;

   mLastValidShape = mConvexSEL->mSurfaces;

   const F32 radians = mDegToRad( 15.0f );
   Point3F rot( 0, 0, 0 );
   MatrixF rotMat( true );

   mConvexSEL->mSurfaces.increment();
   MatrixF &dstMat = mConvexSEL->mSurfaces.last();   
   const MatrixF &srcMat = mConvexSEL->mSurfaces[mFaceSEL];

   for ( S32 i = 0; i < 6; i++ )
   {
      F32 sign = i > 2 ? -1.0f : 1.0f;
      U32 idx = i % 3;

      rot.zero();
      rot[idx] = sign * radians;
      rotMat.set( (EulerF)rot );

      dstMat = srcMat * rotMat;

      updateShape( mConvexSEL );

      if ( isShapeValid( mConvexSEL ) )
      {
         mSavedSurfaces = mConvexSEL->mSurfaces;
         mConvexSEL->mSurfaces = mLastValidShape;

         submitUndo( ModifyShape, mConvexSEL );  

         mConvexSEL->mSurfaces = mSavedSurfaces;
         mLastValidShape = mSavedSurfaces;

         setSelection( mConvexSEL, mConvexSEL->mSurfaces.size() - 1 );

         return;
      }      
   }

   mConvexSEL->mSurfaces = mLastValidShape;
   updateShape( mConvexSEL );
   updateGizmoPos();
}

<<<<<<< HEAD
SceneObject* GuiConvexEditorCtrl::createPolyhedralObject(const char* className, SceneObject* geometryProvider)
{
   if (!geometryProvider)
   {
      Con::errorf("WorldEditor::createPolyhedralObject - Invalid geometry provider!");
      return NULL;
   }

   if (!className || !className[0])
   {
      Con::errorf("WorldEditor::createPolyhedralObject - Invalid class name");
      return NULL;
   }

   AbstractClassRep* classRep = AbstractClassRep::findClassRep(className);
   if (!classRep)
   {
      Con::errorf("WorldEditor::createPolyhedralObject - No such class: %s", className);
      return NULL;
   }

   // We don't want the extracted poly list to be affected by the object's
   // current transform and scale so temporarily reset them.

   MatrixF savedTransform = geometryProvider->getTransform();
   Point3F savedScale = geometryProvider->getScale();

   geometryProvider->setTransform(MatrixF::Identity);
   geometryProvider->setScale(Point3F(1.f, 1.f, 1.f));

   // Extract the geometry.  Use the object-space bounding volumes
   // as we have moved the object to the origin for the moment.

   OptimizedPolyList polyList;
   if (!geometryProvider->buildPolyList(PLC_Export, &polyList, geometryProvider->getObjBox(), geometryProvider->getObjBox().getBoundingSphere()))
   {
      Con::errorf("WorldEditor::createPolyhedralObject - Failed to extract geometry!");
      return NULL;
   }

   // Restore the object's original transform.

   geometryProvider->setTransform(savedTransform);
   geometryProvider->setScale(savedScale);

   // Create the object.

   SceneObject* object = dynamic_cast< SceneObject* >(classRep->create());
   if (!Object)
   {
      Con::errorf("WorldEditor::createPolyhedralObject - Could not create SceneObject with class '%s'", className);
      return NULL;
   }

   // Convert the polylist to a polyhedron.

   Polyhedron polyhedron = polyList.toPolyhedron();

   // Add the vertex data.

   const U32 numPoints = polyhedron.getNumPoints();
   const Point3F* points = polyhedron.getPoints();

   for (U32 i = 0; i < numPoints; ++i)
   {
      static StringTableEntry sPoint = StringTable->insert("point");
      object->setDataField(sPoint, NULL, EngineMarshallData(points[i]));
   }

   // Add the plane data.

   const U32 numPlanes = polyhedron.getNumPlanes();
   const PlaneF* planes = polyhedron.getPlanes();

   for (U32 i = 0; i < numPlanes; ++i)
   {
      static StringTableEntry sPlane = StringTable->insert("plane");
      const PlaneF& plane = planes[i];

      char buffer[1024];
      dSprintf(buffer, sizeof(buffer), "%g %g %g %g", plane.x, plane.y, plane.z, plane.d);

      object->setDataField(sPlane, NULL, buffer);
   }

   // Add the edge data.

   const U32 numEdges = polyhedron.getNumEdges();
   const Polyhedron::Edge* edges = polyhedron.getEdges();

   for (U32 i = 0; i < numEdges; ++i)
   {
      static StringTableEntry sEdge = StringTable->insert("edge");
      const Polyhedron::Edge& edge = edges[i];

      char buffer[1024];
      dSprintf(buffer, sizeof(buffer), "%i %i %i %i ",
         edge.face[0], edge.face[1],
         edge.vertex[0], edge.vertex[1]
      );

      object->setDataField(sEdge, NULL, buffer);
   }

   // Set the transform.

   object->setTransform(savedTransform);
   object->setScale(savedScale);

   // Register and return the object.

   if (!object->registerObject())
   {
      Con::errorf("WorldEditor::createPolyhedralObject - Failed to register object!");
      delete object;
      return NULL;
   }

   return object;
}

ConvexShape* GuiConvexEditorCtrl::createConvexShapeFrom(SceneObject* polyObject)
{
   if (!polyObject)
   {
      Con::errorf("WorldEditor::createConvexShapeFrom - Invalid object");
      return NULL;
   }

   IScenePolyhedralObject* iPoly = dynamic_cast< IScenePolyhedralObject* >(polyObject);
   if (!iPoly)
   {
      Con::errorf("WorldEditor::createConvexShapeFrom - Not a polyhedral object!");
      return NULL;
   }

   // Get polyhedron.

   AnyPolyhedron polyhedron = iPoly->ToAnyPolyhedron();
   const U32 numPlanes = polyhedron.getNumPlanes();
   if (!numPlanes)
   {
      Con::errorf("WorldEditor::createConvexShapeFrom - Object returned no valid polyhedron");
      return NULL;
   }

   // Create a ConvexShape.

   ConvexShape* shape = new ConvexShape();

   // Add all planes.

   for (U32 i = 0; i < numPlanes; ++i)
   {
      const PlaneF& plane = polyhedron.getPlanes()[i];

      // Polyhedron planes are facing inwards so we need to
      // invert the normal here.

      Point3F normal = plane.getNormal();
      normal.neg();

      // Turn the orientation of the plane into a quaternion.
      // The normal is our up vector (that's what's expected
      // by ConvexShape for the surface orientation).

      MatrixF orientation(true);
      MathUtils::getMatrixFromUpVector(normal, &orientation);
      const QuatF quat(orientation);

      // Get the plane position.

      const Point3F position = plane.getPosition();

      // Turn everything into a "surface" property for the ConvexShape.

      char buffer[1024];
      dSprintf(buffer, sizeof(buffer), "%g %g %g %g %g %g %g",
         quat.x, quat.y, quat.z, quat.w,
         position.x, position.y, position.z
      );

      // Add the surface.

      static StringTableEntry sSurface = StringTable->insert("surface");
      shape->setDataField(sSurface, NULL, buffer);
   }

   // Copy the transform.

   shape->setTransform(polyObject->getTransform());
   shape->setScale(polyObject->getScale());

   // Register the shape.

   if (!shape->registerObject())
   {
      Con::errorf("WorldEditor::createConvexShapeFrom - Could not register ConvexShape!");
      delete shape;
      return NULL;
   }

   return shape;
}

DefineConsoleMethod( GuiConvexEditorCtrl, hollowSelection, void, (), , "" )
=======
DefineEngineMethod( GuiConvexEditorCtrl, hollowSelection, void, (), , "" )
>>>>>>> 7fdd60a9
{
   object->hollowSelection();
}

DefineEngineMethod( GuiConvexEditorCtrl, recenterSelection, void, (), , "" )
{
   object->recenterSelection();
}

DefineEngineMethod( GuiConvexEditorCtrl, hasSelection, S32, (), , "" )
{
   return object->hasSelection();
}

DefineEngineMethod( GuiConvexEditorCtrl, handleDelete, void, (), , "" )
{
   object->handleDelete();
}

DefineEngineMethod( GuiConvexEditorCtrl, handleDeselect, void, (), , "" )
{
   object->handleDeselect();
}

DefineEngineMethod( GuiConvexEditorCtrl, dropSelectionAtScreenCenter, void, (), , "" )
{
   object->dropSelectionAtScreenCenter();
}

DefineEngineMethod( GuiConvexEditorCtrl, selectConvex, void, (ConvexShape *convex), , "( ConvexShape )" )
{
if (convex)
      object->setSelection( convex, -1 );
}

DefineEngineMethod( GuiConvexEditorCtrl, splitSelectedFace, void, (), , "" )
{
   object->splitSelectedFace();
}<|MERGE_RESOLUTION|>--- conflicted
+++ resolved
@@ -2269,7 +2269,6 @@
    updateGizmoPos();
 }
 
-<<<<<<< HEAD
 SceneObject* GuiConvexEditorCtrl::createPolyhedralObject(const char* className, SceneObject* geometryProvider)
 {
    if (!geometryProvider)
@@ -2475,10 +2474,7 @@
    return shape;
 }
 
-DefineConsoleMethod( GuiConvexEditorCtrl, hollowSelection, void, (), , "" )
-=======
 DefineEngineMethod( GuiConvexEditorCtrl, hollowSelection, void, (), , "" )
->>>>>>> 7fdd60a9
 {
    object->hollowSelection();
 }
