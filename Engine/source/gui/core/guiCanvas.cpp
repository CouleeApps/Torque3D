//-----------------------------------------------------------------------------
// Copyright (c) 2012 GarageGames, LLC
//
// Permission is hereby granted, free of charge, to any person obtaining a copy
// of this software and associated documentation files (the "Software"), to
// deal in the Software without restriction, including without limitation the
// rights to use, copy, modify, merge, publish, distribute, sublicense, and/or
// sell copies of the Software, and to permit persons to whom the Software is
// furnished to do so, subject to the following conditions:
//
// The above copyright notice and this permission notice shall be included in
// all copies or substantial portions of the Software.
//
// THE SOFTWARE IS PROVIDED "AS IS", WITHOUT WARRANTY OF ANY KIND, EXPRESS OR
// IMPLIED, INCLUDING BUT NOT LIMITED TO THE WARRANTIES OF MERCHANTABILITY,
// FITNESS FOR A PARTICULAR PURPOSE AND NONINFRINGEMENT. IN NO EVENT SHALL THE
// AUTHORS OR COPYRIGHT HOLDERS BE LIABLE FOR ANY CLAIM, DAMAGES OR OTHER
// LIABILITY, WHETHER IN AN ACTION OF CONTRACT, TORT OR OTHERWISE, ARISING
// FROM, OUT OF OR IN CONNECTION WITH THE SOFTWARE OR THE USE OR OTHER DEALINGS
// IN THE SOFTWARE.
//-----------------------------------------------------------------------------

#include "platform/platform.h"
#include "gui/core/guiCanvas.h"

#include "console/console.h"
#include "console/engineAPI.h"
#include "platform/profiler.h"
#include "gfx/gfxDevice.h"
#include "gfx/gfxDrawUtil.h"
#include "gui/core/guiTypes.h"
#include "gui/core/guiControl.h"
#include "gui/editor/guiMenuBar.h"
#include "console/consoleTypes.h"
#include "gfx/screenshot.h"
#include "gfx/video/videoCapture.h"
#include "lighting/lightManager.h"
#include "core/strings/stringUnit.h"
#include "gui/core/guiOffscreenCanvas.h"

#ifndef TORQUE_TGB_ONLY
#include "scene/sceneObject.h"
#endif

#include "gfx/gfxInit.h"
#include "core/util/journal/process.h"

#ifdef TORQUE_GFX_STATE_DEBUG
#include "gfx/gfxDebugStateTracker.h"
#endif

IMPLEMENT_CONOBJECT(GuiCanvas);

ConsoleDocClass( GuiCanvas,
	"@brief A canvas on which rendering occurs.\n\n"

	"@section GuiCanvas_contents What a GUICanvas Can Contain...\n\n"

	"@subsection GuiCanvas_content_contentcontrol Content Control\n"
	"A content control is the top level GuiControl for a screen. This GuiControl "
	"will be the parent control for all other GuiControls on that particular "
	"screen.\n\n"

	"@subsection GuiCanvas_content_dialogs Dialogs\n\n"

	"A dialog is essentially another screen, only it gets overlaid on top of the "
	"current content control, and all input goes to the dialog. This is most akin "
	"to the \"Open File\" dialog box found in most operating systems. When you "
	"choose to open a file, and the \"Open File\" dialog pops up, you can no longer "
	"send input to the application, and must complete or cancel the open file "
	"request. Torque keeps track of layers of dialogs. The dialog with the highest "
	"layer is on top and will get all the input, unless the dialog is "
	"modeless, which is a profile option.\n\n"

	"@see GuiControlProfile\n\n"

	"@section GuiCanvas_dirty Dirty Rectangles\n\n"

	"The GuiCanvas is based on dirty regions. "
	"Every frame the canvas paints only the areas of the canvas that are 'dirty' "
	"or need updating. In most cases, this only is the area under the mouse cursor. "
	"This is why if you look in guiCanvas.cc the call to glClear is commented out. "
	
	"What you will see is a black screen, except in the dirty regions, where the "
	"screen will be painted normally. If you are making an animated GuiControl "
	"you need to add your control to the dirty areas of the canvas.\n\n"

	"@see GuiControl\n\n"

	"@ingroup GuiCore\n");

ColorI gCanvasClearColor( 255, 0, 255 ); ///< For GFX->clear

extern InputModifiers convertModifierBits(const U32 in);

//-----------------------------------------------------------------------------

GuiCanvas::GuiCanvas(): GuiControl(),
                        mCurUpdateRect(0, 0, 0, 0),
                        mCursorEnabled(true),
                        mForceMouseToGUI(false),
                        mAlwaysHandleMouseButtons(false),
                        mCursorChanged(0),
                        mClampTorqueCursor(true),
                        mShowCursor(true),
                        mLastCursorEnabled(false),
                        mMouseControl(NULL),
                        mMouseCapturedControl(NULL),
                        mMouseControlClicked(false),
                        mMouseButtonDown(false),
                        mMouseRightButtonDown(false),
                        mMouseMiddleButtonDown(false),
                        mDefaultCursor(NULL),
                        mLastCursor(NULL),
                        mLastCursorPt(0,0),
                        mCursorPt(0,0),
                        mLastMouseClickCount(0),
                        mLastMouseDownTime(0),
                        mPrevMouseTime(0),
                        mRenderFront(false),
                        mHoverControl(NULL),
                        mHoverPositionSet(false),
                        mHoverLeftControlTime(0),
                        mLeftMouseLast(false),
                        mMiddleMouseLast(false),
                        mRightMouseLast(false),
                        mMouseDownPoint(0.0f,0.0f),
                        mPlatformWindow(NULL),
                        mLastRenderMs(0),
                        mDisplayWindow(true),
                        mMenuBarCtrl(NULL)
{
   setBounds(0, 0, 640, 480);
   mAwake = true;

   mHoverControlStart = Platform::getRealMilliseconds();
   mHoverPosition = getCursorPos();

   mFences = NULL;
   mNextFenceIdx = -1;

#ifndef _XBOX
   mNumFences = Con::getIntVariable( "$pref::Video::defaultFenceCount", 0 );
#else
   mNumFences = 0;
#endif
}

GuiCanvas::~GuiCanvas()
{
   SAFE_DELETE(mPlatformWindow);
   SAFE_DELETE_ARRAY( mFences );
}

//------------------------------------------------------------------------------

bool GuiCanvas::setProtectedNumFences( void *object, const char *index, const char *data)
{
   GuiCanvas *canvas = reinterpret_cast<GuiCanvas *>( object );
   canvas->mNumFences = dAtoi( data );
   canvas->setupFences();
   
   return false;
}

void GuiCanvas::initPersistFields()
{
   addGroup("Mouse Handling");
      addField("alwaysHandleMouseButtons", TypeBool, Offset(mAlwaysHandleMouseButtons, GuiCanvas),
         "Deal with mouse buttons, even if the cursor is hidden." );
   endGroup("Mouse Handling");

   addGroup("Canvas Rendering");
   addProtectedField( "numFences", TypeS32, Offset( mNumFences, GuiCanvas ), &setProtectedNumFences, &defaultProtectedGetFn, "The number of GFX fences to use." );

   addField("displayWindow", TypeBool, Offset(mDisplayWindow, GuiCanvas), "Controls if the canvas window is rendered or not." );
   endGroup("Canvas Rendering");

   Parent::initPersistFields();
}

//------------------------------------------------------------------------------

bool GuiCanvas::onAdd()
{
   // ensure that we have a cursor
   setCursor(dynamic_cast<GuiCursor*>(Sim::findObject("DefaultCursor")));
   
   // Enumerate things for GFX before we have an active device.
   GFXInit::enumerateAdapters();

   // Create a device.
   GFXAdapter *a = GFXInit::getBestAdapterChoice();

   // Do we have a global device already? (This is the site if you want
   // to start rendering to multiple devices simultaneously)
   GFXDevice *newDevice = GFX;
   if(newDevice == NULL)
      newDevice = GFXInit::createDevice(a);

   newDevice->setAllowRender( false );

   // Disable starting a new journal recording or playback from here on
   Journal::Disable();

   // Initialize the window...
   GFXVideoMode vm = GFXInit::getInitialVideoMode();

   //If we're recording, store the intial video resolution
   if (Journal::IsRecording())
   {
	   Journal::Write(vm.resolution.x);
	   Journal::Write(vm.resolution.y);
	   Journal::Write(vm.fullScreen);
   }

   //If we're playing, read the intial video resolution from the journal
   if (Journal::IsPlaying())
   {
	   Journal::Read(&vm.resolution.x);
	   Journal::Read(&vm.resolution.y);
	   Journal::Read(&vm.fullScreen);
   }

   if (a && a->mType != NullDevice)
   {
      mPlatformWindow = WindowManager->createWindow(newDevice, vm);

		//Disable window resizing if recording ir playing a journal
		if (Journal::IsRecording() || Journal::IsPlaying())					
			mPlatformWindow->lockSize(true);
		
		// Set a minimum on the window size so people can't break us by resizing tiny.
		mPlatformWindow->setMinimumWindowSize(Point2I(640,480));

      // Now, we have to hook in our event callbacks so we'll get
      // appropriate events from the window.
      mPlatformWindow->resizeEvent .notify(this, &GuiCanvas::handleResize);
      mPlatformWindow->appEvent    .notify(this, &GuiCanvas::handleAppEvent);
      mPlatformWindow->displayEvent.notify(this, &GuiCanvas::handlePaintEvent);
      mPlatformWindow->setInputController( dynamic_cast<IProcessInput*>(this) );
   }

   // Need to get painted, too! :)
   Process::notify(this, &GuiCanvas::paint, PROCESS_RENDER_ORDER);
   
   // Set up the fences
   setupFences();

   // Make sure we're able to render.
   newDevice->setAllowRender( true );

   if(mDisplayWindow)
   {
      getPlatformWindow()->show();
      WindowManager->setDisplayWindow(true);
      getPlatformWindow()->setDisplayWindow(true);
   }
   else
   {
      getPlatformWindow()->hide();
      WindowManager->setDisplayWindow(false);
      getPlatformWindow()->setDisplayWindow(false);
   }

   // Propagate add to parents.
   // CodeReview - if GuiCanvas fails to add for whatever reason, what happens to
   // all the event registration above?
   bool parentRet = Parent::onAdd();

   // Define the menu bar for this canvas (if any)
   Con::executef(this, "onCreateMenu");

   Sim::findObject("PlatformGenericMenubar", mMenuBarCtrl);

   return parentRet;
}

void GuiCanvas::onRemove()
{
   // And the process list
   Process::remove(this, &GuiCanvas::paint);

   // Destroy the menu bar for this canvas (if any)
   Con::executef(this, "onDestroyMenu");

   Parent::onRemove();
}

void GuiCanvas::setMenuBar(SimObject *obj)
{
    GuiControl *oldMenuBar = mMenuBarCtrl;
    mMenuBarCtrl = dynamic_cast<GuiControl*>(obj);

    //remove old menubar
    if( oldMenuBar )
        Parent::removeObject( oldMenuBar );

    // set new menubar    
    if( mMenuBarCtrl )
        Parent::addObject(mMenuBarCtrl);

    // update window accelerator keys
    if( oldMenuBar != mMenuBarCtrl )
    {
        StringTableEntry ste = StringTable->insert("menubar");
        GuiMenuBar* menu = NULL;
        menu = !oldMenuBar ? NULL : dynamic_cast<GuiMenuBar*>(oldMenuBar->findObjectByInternalName( ste, true));
        if( menu )
            menu->removeWindowAcceleratorMap( *getPlatformWindow()->getInputGenerator() );

        menu = !mMenuBarCtrl ? NULL : dynamic_cast<GuiMenuBar*>(mMenuBarCtrl->findObjectByInternalName( ste, true));
        if( menu )
                menu->buildWindowAcceleratorMap( *getPlatformWindow()->getInputGenerator() );
    }
}

void GuiCanvas::setWindowTitle(const char *newTitle)
{
   if (mPlatformWindow)
      mPlatformWindow->setCaption(newTitle);
}

CanvasSizeChangeSignal GuiCanvas::smCanvasSizeChangeSignal;

void GuiCanvas::handleResize( WindowId did, S32 width, S32 height )
{
   getCanvasSizeChangeSignal().trigger(this);
	if (Journal::IsPlaying() && mPlatformWindow)
	{
		mPlatformWindow->lockSize(false);
		mPlatformWindow->setSize(Point2I(width, height));	
		mPlatformWindow->lockSize(true);
	}

   // Notify the scripts
   if ( isMethod( "onResize" ) )
      Con::executef( this, "onResize", Con::getIntArg( width ), Con::getIntArg( height ) );
}

void GuiCanvas::handlePaintEvent(WindowId did)
{
   bool canRender = mPlatformWindow->isVisible() && GFX->allowRender() && !GFX->canCurrentlyRender();
   
	// Do the screenshot first.
   if ( gScreenShot != NULL && gScreenShot->isPending() && canRender )
		gScreenShot->capture( this );

   // If the video capture is waiting for a canvas, start the capture
   if ( VIDCAP->isWaitingForCanvas() && canRender )
      VIDCAP->begin( this );

   // Now capture the video   
   if ( VIDCAP->isRecording() && canRender )
      VIDCAP->capture();

   renderFrame(false);
}

void GuiCanvas::handleAppEvent( WindowId did, S32 event )
{
   // Notify script if we gain or lose focus.
   if(event == LoseFocus)
   {
      if(isMethod("onLoseFocus"))
         Con::executef(this, "onLoseFocus");
   }

   if(event == GainFocus)
   {
      if(isMethod("onGainFocus"))
         Con::executef(this, "onGainFocus");
   }

   if(event == WindowClose || event == WindowDestroy)
   {

      if(isMethod("onWindowClose"))
      {
         // First see if there is a method on this window to handle 
         //  it's closure
         Con::executef(this,"onWindowClose");
      }
      else if(Con::isFunction("onWindowClose"))
      {
         // otherwise check to see if there is a global function handling it
         Con::executef("onWindowClose", getIdString());
      }
      else
      {
         // Else just shutdown
         Process::requestShutdown();
      }
   }
}

Point2I GuiCanvas::getWindowSize()
{
   // CodeReview Asserting on this breaks previous logic
   // and code assumptions.  It seems logical that we would
   // handle this and return an error value rather than implementing
   // if(!mPlatformWindow) whenever we need to call getWindowSize.
   // This should help keep our API error free and easy to use, while
   // cutting down on code duplication for sanity checking.  [5/5/2007 justind]
   if( !mPlatformWindow )
      return Point2I(-1,-1);

   return mPlatformWindow->getClientExtent();
}

void GuiCanvas::enableKeyboardTranslation()
{
   AssertISV(mPlatformWindow, "GuiCanvas::enableKeyboardTranslation - no window present!");
   mPlatformWindow->setKeyboardTranslation(true);
}

void GuiCanvas::disableKeyboardTranslation()
{
   AssertISV(mPlatformWindow, "GuiCanvas::disableKeyboardTranslation - no window present!");
   mPlatformWindow->setKeyboardTranslation(false);
}

void GuiCanvas::setNativeAcceleratorsEnabled( bool enabled )
{
   AssertISV(mPlatformWindow, "GuiCanvas::setNativeAcceleratorsEnabled - no window present!");
   mPlatformWindow->setAcceleratorsEnabled( enabled );
}

void GuiCanvas::setForceMouseToGUI(bool onOff)
{
   mForceMouseToGUI = onOff;
}

void GuiCanvas::setClampTorqueCursor(bool onOff)
{
   mClampTorqueCursor = onOff;
}

void GuiCanvas::setCursor(GuiCursor *curs)
{
   mDefaultCursor = curs;
}

void GuiCanvas::setCursorON(bool onOff)
{
   mCursorEnabled = onOff;
   if(!mCursorEnabled)
      mMouseControl = NULL;
}

Point2I GuiCanvas::getCursorPos()
{
   Point2I p( 0, 0 );
   
   if( mPlatformWindow )
      mPlatformWindow->getCursorPosition( p );
      
   return p;
}

void GuiCanvas::setCursorPos(const Point2I &pt)
{
   AssertISV(mPlatformWindow, "GuiCanvas::setCursorPos - no window present!");

   if ( mPlatformWindow->isMouseLocked() )
   {
      mCursorPt.x = F32( pt.x );
      mCursorPt.y = F32( pt.y );
   }
   else
   {
      Point2I screenPt( mPlatformWindow->clientToScreen( pt ) );
      mPlatformWindow->setCursorPosition( screenPt.x, screenPt.y ); 
   }
}

void GuiCanvas::showCursor(bool state)
{ 
   mShowCursor = state;
   mPlatformWindow->setCursorVisible( state );
}

bool GuiCanvas::isCursorShown()
{
   if ( !mPlatformWindow->getCursorController() )
   {
      return mShowCursor;
   }

   return mPlatformWindow->isCursorVisible();
}

void GuiCanvas::cursorClick(S32 buttonId, bool isDown)
{
   InputEventInfo inputEvent;
   inputEvent.deviceType = MouseDeviceType;
   inputEvent.deviceInst = 0;
   inputEvent.objType    = SI_BUTTON;
   inputEvent.objInst    = (InputObjectInstances)(KEY_BUTTON0 + buttonId);
   inputEvent.modifier   = (InputModifiers)0;
   inputEvent.ascii      = 0;
   inputEvent.action     = isDown ? SI_MAKE : SI_BREAK;
   inputEvent.fValue     = isDown ? 1.0 : 0.0;

   processMouseEvent(inputEvent);
}

void GuiCanvas::cursorNudge(F32 x, F32 y)
{
   // Generate a base Movement along and Axis event
   InputEventInfo inputEvent;
   inputEvent.deviceType = MouseDeviceType;
   inputEvent.deviceInst = 0;
   inputEvent.objType    = SI_AXIS;
   inputEvent.modifier   = (InputModifiers)0;
   inputEvent.ascii      = 0;

   // Generate delta movement along each axis
   Point2F cursDelta(x, y);

   // If X axis changed, generate a relative event
   if(mFabs(cursDelta.x) > 0.1)
   {
      inputEvent.objInst    = SI_XAXIS;
      inputEvent.action     = SI_MOVE;
      inputEvent.fValue     = cursDelta.x;
      processMouseEvent(inputEvent);
   }

   // If Y axis changed, generate a relative event
   if(mFabs(cursDelta.y) > 0.1)
   {
      inputEvent.objInst    = SI_YAXIS;
      inputEvent.action     = SI_MOVE;
      inputEvent.fValue     = cursDelta.y;
      processMouseEvent(inputEvent);
   }

   processMouseEvent(inputEvent);
}

void GuiCanvas::addAcceleratorKey(GuiControl *ctrl, U32 index, U32 keyCode, U32 modifier)
{
   if (keyCode > 0 && ctrl)
   {
      AccKeyMap newMap;
      newMap.ctrl = ctrl;
      newMap.index = index;
      newMap.keyCode = keyCode;
      newMap.modifier = modifier;
      mAcceleratorMap.push_back(newMap);
   }
}

bool GuiCanvas::tabNext(void)
{
   GuiControl *ctrl = static_cast<GuiControl *>(last());
   if (ctrl)
   {
      //save the old
      GuiControl *oldResponder = mFirstResponder;

		GuiControl* newResponder = ctrl->findNextTabable(mFirstResponder);
      if ( !newResponder )
         newResponder = ctrl->findFirstTabable();

		if ( newResponder && newResponder != oldResponder )
		{
			newResponder->setFirstResponder();

         // CodeReview Can this get killed? Note tabPrev code. BJG - 3/25/07
//      	if ( oldResponder )
//         	oldResponder->onLoseFirstResponder();
         return true;
		}
   }
   return false;
}

bool GuiCanvas::tabPrev(void)
{
   GuiControl *ctrl = static_cast<GuiControl *>(last());
   if (ctrl)
   {
      //save the old
      GuiControl *oldResponder = mFirstResponder;

		GuiControl* newResponder = ctrl->findPrevTabable(mFirstResponder);
		if ( !newResponder )
         newResponder = ctrl->findLastTabable();

		if ( newResponder && newResponder != oldResponder )
		{
			newResponder->setFirstResponder();
	
         // CodeReview As with tabNext() above, looks like this can now go. DAW - 7/05/09
	      //if ( oldResponder )
	      //   oldResponder->onLoseFirstResponder();

         return true;
		}
   }
   return false;
}

bool GuiCanvas::processInputEvent(InputEventInfo &inputEvent)
{
	// First call the general input handler (on the extremely off-chance that it will be handled):
	if (mFirstResponder &&  mFirstResponder->onInputEvent(inputEvent))
   {
		return(true);
   }

   switch (inputEvent.deviceType)
   {
   case KeyboardDeviceType:
      return processKeyboardEvent(inputEvent);
      break;

   case GamepadDeviceType:
      return processGamepadEvent(inputEvent);
      break;

   case MouseDeviceType:
      if (mCursorEnabled || mForceMouseToGUI || 
         (mAlwaysHandleMouseButtons && inputEvent.objType == SI_BUTTON) )
      {
         return processMouseEvent(inputEvent);
      }
      break;
   default:
      break;
   }

   return false;
}

bool GuiCanvas::processKeyboardEvent(InputEventInfo &inputEvent)
{
   mLastEvent.ascii    = inputEvent.ascii;
   mLastEvent.modifier = inputEvent.modifier;
   mLastEvent.keyCode  = inputEvent.objInst;

   // Combine left/right shift bits - if one shift modifier key
   // bit is set, then set the other one. This way we can simplify
   // our processing logic by treating the keys identically.
   U32 eventModifier = inputEvent.modifier;
   if(eventModifier & SI_SHIFT)
   {
      eventModifier |= SI_SHIFT;
   }
   if(eventModifier & SI_CTRL)
   {
      eventModifier |= SI_CTRL;
   }
   if(eventModifier & SI_ALT)
   {
      eventModifier |= SI_ALT;
   }

   if (inputEvent.action == SI_MAKE)
   {
      //see if we should now pass the event to the first responder
      if (mFirstResponder)
      {
         if(mFirstResponder->onKeyDown(mLastEvent))
            return true;
      }

      //see if we should tab next/prev
      if ( isCursorON() && ( inputEvent.objInst == KEY_TAB ) )
      {
         if (size() > 0)
         {
            if (inputEvent.modifier & SI_SHIFT)
            {
               if(tabPrev())
                  return true;
            }
            else if (inputEvent.modifier == 0)
            {
               if(tabNext())
                  return true;
            }
         }
      }

      //if not handled, search for an accelerator
      for (U32 i = 0; i < mAcceleratorMap.size(); i++)
      {
         if ((U32)mAcceleratorMap[i].keyCode == (U32)inputEvent.objInst && (U32)mAcceleratorMap[i].modifier == eventModifier)
         {
            mAcceleratorMap[i].ctrl->acceleratorKeyPress(mAcceleratorMap[i].index);
            return true;
         }
      }
   }
   else if(inputEvent.action == SI_BREAK)
   {
      if(mFirstResponder && mFirstResponder->onKeyUp(mLastEvent))
         return true;

      //see if there's an accelerator
      for (U32 i = 0; i < mAcceleratorMap.size(); i++)
      {
         if ((U32)mAcceleratorMap[i].keyCode == (U32)inputEvent.objInst && (U32)mAcceleratorMap[i].modifier == eventModifier)
         {
            mAcceleratorMap[i].ctrl->acceleratorKeyRelease(mAcceleratorMap[i].index);
            return true;
         }
      }
   }
   else if(inputEvent.action == SI_REPEAT)
   {
      //if not handled, search for an accelerator
      for (U32 i = 0; i < mAcceleratorMap.size(); i++)
      {
         if ((U32)mAcceleratorMap[i].keyCode == (U32)inputEvent.objInst && (U32)mAcceleratorMap[i].modifier == eventModifier)
         {
            mAcceleratorMap[i].ctrl->acceleratorKeyPress(mAcceleratorMap[i].index);
            return true;
         }
      }

      if(mFirstResponder)
      {
         return mFirstResponder->onKeyRepeat(mLastEvent);
      }
   }
   return false;
}

bool GuiCanvas::processMouseEvent(InputEventInfo &inputEvent)
{
   // [rene 09/09/10] This custom mouse cursor tracking that is happening here is bad.  It will frequently
   //    get ouf of step with where the cursor actually is.  We really should *not* track the cursor; it's
   //    just another thing that can/will go wrong.  Let the input system pass us absolute screen coordinates
   //    for every mouse event instead and work off that.
   //
   //    'mCursorPt' basically is an accumulation of errors and the number of bugs that have cropped up with
   //    the GUI clicking stuff where it is not supposed to are probably all to blame on this.
<<<<<<< HEAD
   
   // Need to query platform for specific things
   AssertISV(mPlatformWindow, "GuiCanvas::processMouseEvent - no window present!");
   PlatformCursorController *pController = mPlatformWindow->getCursorController();
   AssertFatal(pController != NULL, "GuiCanvas::processInputEvent - No Platform Controller Found");

=======
>>>>>>> 443cd2d6

   S32 mouseDoubleClickWidth = 12;
   S32 mouseDoubleClickHeight = 12;
   U32 mouseDoubleClickTime = 500;

   // Query platform for mouse info if its available
   PlatformCursorController *pController = mPlatformWindow ? mPlatformWindow->getCursorController() : NULL;
   if (pController)
   {
      mouseDoubleClickWidth = pController->getDoubleClickWidth();
      mouseDoubleClickHeight = pController->getDoubleClickHeight();
      mouseDoubleClickTime = pController->getDoubleClickTime();
   }

   //copy the modifier into the new event
   mLastEvent.modifier = inputEvent.modifier;

   if(inputEvent.objType == SI_AXIS && 
      (inputEvent.objInst == SI_XAXIS || inputEvent.objInst == SI_YAXIS))
   {

      // Set the absolute position if we get an SI_MAKE on an axis
      if( inputEvent.objInst == SI_XAXIS )
      {
         if( inputEvent.action == SI_MAKE )
            mCursorPt.x = (S32)inputEvent.fValue;
         else if( inputEvent.action == SI_MOVE )
            mCursorPt.x += (S32)inputEvent.fValue;
            mCursorPt.x = getMax(0, getMin((S32)mCursorPt.x, getBounds().extent.x - 1));
      }
      else if( inputEvent.objInst == SI_YAXIS )
      {
         if( inputEvent.action == SI_MAKE )
            mCursorPt.y = (S32)inputEvent.fValue;
         else if( inputEvent.action == SI_MOVE )
            mCursorPt.y += (S32)inputEvent.fValue;
            mCursorPt.y = getMax(0, getMin((S32)mCursorPt.y, getBounds().extent.y - 1));
      }

      // Store new cursor position.
      mLastEvent.mousePoint.x = S32(mCursorPt.x);
      mLastEvent.mousePoint.y = S32(mCursorPt.y);

      // See if we need to invalidate a possible dbl click due to the cursor
      // moving too much.
      Point2F movement = mMouseDownPoint - mCursorPt;

      if ((mAbs((S32)movement.x) > mouseDoubleClickWidth) || (mAbs((S32)movement.y) > mouseDoubleClickHeight ) )
      {
         mLeftMouseLast   = false;
         mMiddleMouseLast = false;
         mRightMouseLast  = false;
      }

      if (mMouseButtonDown)
         rootMouseDragged(mLastEvent);
      else if (mMouseRightButtonDown)
         rootRightMouseDragged(mLastEvent);
      else if(mMouseMiddleButtonDown)
         rootMiddleMouseDragged(mLastEvent);
      else
         rootMouseMove(mLastEvent);
      return true;
   }
   else if ( inputEvent.objInst == SI_ZAXIS
             || inputEvent.objInst == SI_RZAXIS )
   {
      mLastEvent.mousePoint.x = S32( mCursorPt.x );
      mLastEvent.mousePoint.y = S32( mCursorPt.y );
      mLastEvent.fval = inputEvent.fValue;

      if( inputEvent.objInst == SI_ZAXIS )
         mLastEvent.mouseAxis = 1;
      else
         mLastEvent.mouseAxis = 0;

      if ( inputEvent.fValue < 0.0f )
         return rootMouseWheelDown( mLastEvent );
      else
         return rootMouseWheelUp( mLastEvent );
   }
   else if(inputEvent.objType == SI_BUTTON)
   {
      //copy the cursor point into the event
      mLastEvent.mousePoint.x = S32(mCursorPt.x);
      mLastEvent.mousePoint.y = S32(mCursorPt.y);
      mMouseDownPoint = mCursorPt;
      
      if(inputEvent.objInst == KEY_BUTTON0) // left button
      {
         //see if button was pressed
         if (inputEvent.action == SI_MAKE)
         {
            U32 curTime = Platform::getVirtualMilliseconds();

            //if the last button pressed was the left...
            if (mLeftMouseLast)
            {
               //if it was within the double click time count the clicks
               if (curTime - mLastMouseDownTime <= mouseDoubleClickTime)
                  mLastMouseClickCount++;
               else
                  mLastMouseClickCount = 1;
            }
            else
            {
               mLeftMouseLast = true;
               mLastMouseClickCount = 1;
            }

            mLastMouseDownTime = curTime;
            mLastEvent.mouseClickCount = mLastMouseClickCount;

            rootMouseDown(mLastEvent);
         }
         //else button was released
         else
         {
            rootMouseUp(mLastEvent);
         }

         return true;
      }
      else if(inputEvent.objInst == KEY_BUTTON1) // right button
      {
         if(inputEvent.action == SI_MAKE)
         {
            U32 curTime = Platform::getVirtualMilliseconds();

            //if the last button pressed was the right...
            if (mRightMouseLast)
            {
               //if it was within the double click time count the clicks
               if (curTime - mLastMouseDownTime <= mouseDoubleClickTime)
                  mLastMouseClickCount++;
               else
                  mLastMouseClickCount = 1;
            }
            else
            {
               mRightMouseLast = true;
               mLastMouseClickCount = 1;
            }

            mLastMouseDownTime = curTime;
            mLastEvent.mouseClickCount = mLastMouseClickCount;

            rootRightMouseDown(mLastEvent);
         }
         else // it was a mouse up
            rootRightMouseUp(mLastEvent);

         return true;
      }
      else if(inputEvent.objInst == KEY_BUTTON2) // middle button
      {
         if(inputEvent.action == SI_MAKE)
         {
            U32 curTime = Platform::getVirtualMilliseconds();

            //if the last button pressed was the right...
            if (mMiddleMouseLast)
            {
               //if it was within the double click time count the clicks
               if (curTime - mLastMouseDownTime <= mouseDoubleClickTime)
                  mLastMouseClickCount++;
               else
                  mLastMouseClickCount = 1;
            }
            else
            {
               mMiddleMouseLast = true;
               mLastMouseClickCount = 1;
            }

            mLastMouseDownTime = curTime;
            mLastEvent.mouseClickCount = mLastMouseClickCount;

            rootMiddleMouseDown(mLastEvent);
         }
         else // it was a mouse up
            rootMiddleMouseUp(mLastEvent);

         return true;
      }
   }
   return false;
}

bool GuiCanvas::processGamepadEvent(InputEventInfo &inputEvent)
{
   if (! mFirstResponder)
   {
      // early out, no first responder to receive gamepad input
      return false;
   }

   if (inputEvent.deviceInst >= MAX_GAMEPADS)
   {
      // early out, we only support the first MAX_GAMEPADS gamepads
      return false;
   }

   mLastEvent.keyCode = inputEvent.objInst;

   if (inputEvent.objType == SI_BUTTON)
   {
      switch (inputEvent.action)
      {
      case SI_MAKE:
         switch (inputEvent.objInst)
         {
         case SI_UPOV:
            return mFirstResponder->onGamepadAxisUp(mLastEvent);

         case SI_DPOV:
            return mFirstResponder->onGamepadAxisDown(mLastEvent);

         case SI_LPOV:
            return mFirstResponder->onGamepadAxisLeft(mLastEvent);

         case SI_RPOV:
            return mFirstResponder->onGamepadAxisRight(mLastEvent);

         default:
            return mFirstResponder->onGamepadButtonDown(mLastEvent);
         }
         break;

      case SI_BREAK:
         return mFirstResponder->onGamepadButtonUp(mLastEvent);

      default:
         return false;
      }
   }
   else if (inputEvent.objType == SI_AXIS)
   {
      F32 incomingValue = mFabs(inputEvent.fValue);
      static const F32 DEAD_ZONE = 0.5f;
      static const F32 MIN_CLICK_TIME = 500.0f;
      static const F32 MAX_CLICK_TIME = 1000.0f;
      static F32 xDecay [] = {1.0f, 1.0f, 1.0f, 1.0f};
      static F32 yDecay [] = {1.0f, 1.0f, 1.0f, 1.0f};
      static F32 zDecay [] = {1.0f, 1.0f, 1.0f, 1.0f};
      static U32 xLastClickTime [] = {0, 0, 0, 0};
      static U32 yLastClickTime [] = {0, 0, 0, 0};
      static U32 zLastClickTime [] = {0, 0, 0, 0};
      U32 curTime = Platform::getRealMilliseconds();
      F32 *decay;
      U32 *lastClickTime;

      switch (inputEvent.objInst)
      {
      case SI_ZAXIS:
      case XI_LEFT_TRIGGER:
      case XI_RIGHT_TRIGGER:
         decay = &zDecay[inputEvent.deviceInst];
         lastClickTime = &zLastClickTime[inputEvent.deviceInst];
         break;

      case SI_YAXIS:
      case XI_THUMBLY:
      case XI_THUMBRY:
         decay = &yDecay[inputEvent.deviceInst];
         lastClickTime = &yLastClickTime[inputEvent.deviceInst];
         break;

      case SI_XAXIS:
      case XI_THUMBLX:
      case XI_THUMBRX:
      default:
         decay = &xDecay[inputEvent.deviceInst];
         lastClickTime = &xLastClickTime[inputEvent.deviceInst];
         break;
      }

      if (incomingValue < DEAD_ZONE)
      {
         // early out, control movement is within the deadzone
         *decay = 1.0f;
         *lastClickTime = 0;
         return false;
      }

      // Rescales the input between 0.0 and 1.0
      incomingValue = (incomingValue - DEAD_ZONE) * (1.0f / (1.0f - DEAD_ZONE));

      F32 clickTime = MIN_CLICK_TIME + (MAX_CLICK_TIME - MIN_CLICK_TIME) * (1.0f - incomingValue);
      clickTime *= *decay;

      if (clickTime < (curTime - *lastClickTime))
      {
         *decay *= 0.9f;
         if (*decay < 0.2f)
         {
            *decay = 0.2f;
         }

         *lastClickTime = curTime;

         bool negative = (inputEvent.fValue < 0.0f);

         switch (inputEvent.objInst)
         {
         case XI_LEFT_TRIGGER:
         case XI_RIGHT_TRIGGER:
            return mFirstResponder->onGamepadTrigger(mLastEvent);

         case SI_ZAXIS:
         case SI_YAXIS:
         case XI_THUMBLY:
         case XI_THUMBRY:
            if (negative)
            {
               return mFirstResponder->onGamepadAxisDown(mLastEvent);
            }
            else
            {
               return mFirstResponder->onGamepadAxisUp(mLastEvent);
            }

         case SI_XAXIS:
         case XI_THUMBLX:
         case XI_THUMBRX:
         default:
            if (negative)
            {
               return mFirstResponder->onGamepadAxisLeft(mLastEvent);
            }
            else
            {
               return mFirstResponder->onGamepadAxisRight(mLastEvent);
            }
         }
      }
   }  
   return false;
}

void GuiCanvas::rootMouseDown(const GuiEvent &event)
{
   mPrevMouseTime = Platform::getVirtualMilliseconds();
   mMouseButtonDown = true;

   //pass the event to the mouse locked control
   if (bool(mMouseCapturedControl))
      mMouseCapturedControl->onMouseDown(event);
   else
   {
      //else pass it to whoever is underneath the cursor
      iterator i;
      i = end();
      while (i != begin())
      {
         i--;
         GuiControl *ctrl = static_cast<GuiControl *>(*i);
         GuiControl *controlHit = ctrl->findHitControl( event.mousePoint - ctrl->getPosition() );

         //see if the controlHit is a modeless dialog...
         if( !controlHit->getControlProfile()->mModal )
            continue;
         else
         {
            controlHit->onMouseDown(event);
            break;
         }
      }
   }

   if (bool(mMouseControl))
      mMouseControlClicked = true;
}

void GuiCanvas::findMouseControl(const GuiEvent &event)
{
   // Any children at all?
   if(size() == 0)
   {
      mMouseControl = NULL;
      return;
   }

   // Otherwise, check the point and find the overlapped control.
   GuiControl *controlHit = findHitControl(event.mousePoint);
   if(controlHit != static_cast<GuiControl*>(mMouseControl))
   {
      if(bool(mMouseControl))
         mMouseControl->onMouseLeave(event);
      mMouseControl = controlHit;
      mMouseControl->onMouseEnter(event);
   }
}

void GuiCanvas::refreshMouseControl()
{
   GuiEvent evt;
   evt.mousePoint.x = S32(mCursorPt.x);
   evt.mousePoint.y = S32(mCursorPt.y);
   findMouseControl(evt);
}

void GuiCanvas::checkLockMouseMove( const GuiEvent& event )
{
   GuiControl* controlHit = findHitControl( event.mousePoint );
   if( controlHit != mMouseControl )
   {
      if( mMouseControl == mMouseCapturedControl )
         mMouseCapturedControl->onMouseLeave( event );
      else if( controlHit == mMouseCapturedControl )
         mMouseCapturedControl->onMouseEnter( event );
         
      mMouseControl = controlHit;
   }
}

void GuiCanvas::rootMouseUp(const GuiEvent &event)
{
   mPrevMouseTime = Platform::getVirtualMilliseconds();
   mMouseButtonDown = false;

   // pass the event to the mouse locked control
   if (bool(mMouseCapturedControl))
   {
      checkLockMouseMove( event );
      mMouseCapturedControl->onMouseUp(event);
   }
   else
   {
      findMouseControl(event);
      if(bool(mMouseControl))
         mMouseControl->onMouseUp(event);
   }
}

void GuiCanvas::rootMouseDragged(const GuiEvent &event)
{
   //pass the event to the mouse locked control
   if (bool(mMouseCapturedControl))
   {
      checkLockMouseMove( event );
      mMouseCapturedControl->onMouseDragged(event);
   }
   else
   {
      findMouseControl(event);
      if(bool(mMouseControl))
         mMouseControl->onMouseDragged(event);
   }
}

void GuiCanvas::rootMouseMove(const GuiEvent &event)
{   
   if (bool(mMouseCapturedControl))
   {
      mMouseCapturedControl->onMouseMove(event);
   }
   else
   {
      findMouseControl(event);
      if(bool(mMouseControl))
         mMouseControl->onMouseMove(event);
   }
}

void GuiCanvas::rootRightMouseDown(const GuiEvent &event)
{
   mPrevMouseTime = Platform::getVirtualMilliseconds();
   mMouseRightButtonDown = true;

   if (bool(mMouseCapturedControl))
   {
      checkLockMouseMove( event );
      mMouseCapturedControl->onRightMouseDown(event);
   }
   else
   {
      findMouseControl(event);

      if(bool(mMouseControl))
      {
         mMouseControl->onRightMouseDown(event);
      }
   }
}

void GuiCanvas::rootRightMouseUp(const GuiEvent &event)
{
   mPrevMouseTime = Platform::getVirtualMilliseconds();
   mMouseRightButtonDown = false;

   if (bool(mMouseCapturedControl))
      mMouseCapturedControl->onRightMouseUp(event);
   else
   {
      findMouseControl(event);

      if(bool(mMouseControl))
         mMouseControl->onRightMouseUp(event);
   }
}

void GuiCanvas::rootRightMouseDragged(const GuiEvent &event)
{
   mPrevMouseTime = Platform::getVirtualMilliseconds();

   if (bool(mMouseCapturedControl))
   {
      mMouseCapturedControl->onRightMouseDragged(event);
   }
   else
   {
      findMouseControl(event);

      if(bool(mMouseControl))
         mMouseControl->onRightMouseDragged(event);
   }
}

void GuiCanvas::rootMiddleMouseDown(const GuiEvent &event)
{
   mPrevMouseTime = Platform::getVirtualMilliseconds();
   mMouseMiddleButtonDown = true;

   if (bool(mMouseCapturedControl))
      mMouseCapturedControl->onMiddleMouseDown(event);
   else
   {
      findMouseControl(event);

      if(bool(mMouseControl))
      {
         mMouseControl->onMiddleMouseDown(event);
      }
   }
}

void GuiCanvas::rootMiddleMouseUp(const GuiEvent &event)
{
   mPrevMouseTime = Platform::getVirtualMilliseconds();
   mMouseMiddleButtonDown = false;

   if (bool(mMouseCapturedControl))
      mMouseCapturedControl->onMiddleMouseUp(event);
   else
   {
      findMouseControl(event);

      if(bool(mMouseControl))
         mMouseControl->onMiddleMouseUp(event);
   }
}

void GuiCanvas::rootMiddleMouseDragged(const GuiEvent &event)
{
   mPrevMouseTime = Platform::getVirtualMilliseconds();

   if (bool(mMouseCapturedControl))
   {
      checkLockMouseMove( event );
      mMouseCapturedControl->onMiddleMouseDragged(event);
   }
   else
   {
      findMouseControl(event);

      if(bool(mMouseControl))
         mMouseControl->onMiddleMouseDragged(event);
   }
}

bool GuiCanvas::rootMouseWheelUp(const GuiEvent &event)
{
   if (bool(mMouseCapturedControl))
      return mMouseCapturedControl->onMouseWheelUp(event);
   else
   {
      findMouseControl(event);

      if (bool(mMouseControl))
         return mMouseControl->onMouseWheelUp(event);
   }

   return false;
}

bool GuiCanvas::rootMouseWheelDown(const GuiEvent &event)
{
   if (bool(mMouseCapturedControl))
      return mMouseCapturedControl->onMouseWheelDown(event);
   else
   {
      findMouseControl(event);

      if (bool(mMouseControl))
         return mMouseControl->onMouseWheelDown(event);
   }

   return false;
}

void GuiCanvas::setContentControl(GuiControl *gui)
{
   // Skip out if we got passed NULL (why would that happen?)
   if(!gui)
      return;

   GuiControl *oldContent = getContentControl();
   if(oldContent)
      Con::executef(oldContent, "onUnsetContent", Con::getIntArg(gui->getId()));

   //remove all dialogs on layer 0
   U32 index = 0;
   while (size() > index)
   {
      GuiControl *ctrl = static_cast<GuiControl*>((*this)[index]);
      if (ctrl == gui || ctrl->mLayer != 0)
         index++;

      Sim::getGuiGroup()->addObject( ctrl );
   }

   // set current menu bar
   setMenuBar( mMenuBarCtrl );

   // lose the first responder from the old GUI
   GuiControl* responder = gui->findFirstTabable();
   if(responder)
      responder->setFirstResponder();

   //add the gui to the front
   if(!size() || gui != (*this)[0])
   {
      // automatically wakes objects in GuiControl::onWake
      addObject(gui);
      if (size() >= 2)
         reOrder(gui, *begin());
   }
   //refresh the entire gui
   resetUpdateRegions();

   //rebuild the accelerator map
   mAcceleratorMap.clear();

   for(iterator i = end(); i != begin() ; )
   {
      i--;
      GuiControl *ctrl = static_cast<GuiControl *>(*i);
      ctrl->buildAcceleratorMap();

      if (ctrl->getControlProfile()->mModal)
         break;
   }
   refreshMouseControl();

   // Force the canvas to update the sizing of the new content control
   maintainSizing();

   // Do this last so onWake gets called first
   Con::executef(gui, "onSetContent", Con::getIntArg(oldContent ? oldContent->getId() : 0));
}

GuiControl *GuiCanvas::getContentControl()
{
   if(size() > 0)
      return (GuiControl *) first();
   return NULL;
}

void GuiCanvas::pushDialogControl(GuiControl *gui, S32 layer, bool center)
{
   if( center )
      gui->setPosition( getExtent().x / 2 - gui->getExtent().x / 2,
                        getExtent().y / 2 - gui->getExtent().y / 2 );

   //add the gui
   gui->mLayer = layer;

   // GuiControl::addObject wakes the object
   addObject(gui);

   //reorder it to the correct layer
   iterator i;
   for (i = begin(); i != end(); i++)
   {
      GuiControl *ctrl = static_cast<GuiControl*>(*i);
      if (ctrl->mLayer > gui->mLayer)
      {
         reOrder(gui, ctrl);
         break;
      }
   }

   //call the dialog push method
   gui->onDialogPush();

   //find the first responder
   GuiControl* responder = gui->findFirstTabable();
   if(responder)
      responder->setFirstResponder();

   // call the 'onWake' method?
   //if(wakedGui)
   //   Con::executef(gui, 1, "onWake");

   //refresh the entire gui
   resetUpdateRegions();

   //rebuild the accelerator map
   mAcceleratorMap.clear();
   if (size() > 0)
   {
      GuiControl *ctrl = static_cast<GuiControl*>(last());
      ctrl->buildAcceleratorMap();
   }

   refreshMouseControl();

   // I don't see the purpose of this, and it's causing issues when showing, for instance the 
   //  metrics dialog while in a 3d scene, causing the cursor to be shown even when the mouse
   //  is locked [4/25/2007 justind]
   //if(gui->mProfile && gui->mProfile->mModal)
   //   mPlatformWindow->getCursorController()->pushCursor(PlatformCursorController::curArrow);
}

void GuiCanvas::popDialogControl(GuiControl *gui)
{
   if (size() < 1)
      return;

   //first, find the dialog, and call the "onDialogPop()" method
   GuiControl *ctrl = NULL;
   if (gui)
   {
      //make sure the gui really exists on the stack
      iterator i;
      bool found = false;
      for(i = begin(); i != end(); i++)
      {
         GuiControl *check = static_cast<GuiControl *>(*i);
         if (check == gui)
         {
            ctrl = check;
            found = true;
         }
      }

      if (!found)
         return;
   }
   else
      ctrl = static_cast<GuiControl*>(last());

   //call the "on pop" function
   ctrl->onDialogPop();

   //now pop the last child (will sleep if awake)
   Sim::getGuiGroup()->addObject(ctrl);

   if (size() > 0)
   {
      GuiControl *ctrl = static_cast<GuiControl *>(last());
      if( ctrl->getFirstResponder() )
         ctrl->getFirstResponder()->setFirstResponder();
   }
   else
   {
      setFirstResponder(NULL);
   }

   //refresh the entire gui
   resetUpdateRegions();

   //rebuild the accelerator map
   mAcceleratorMap.clear();

   if (size() > 0)
   {
      GuiControl *ctrl = static_cast<GuiControl*>(last());
      ctrl->buildAcceleratorMap();
   }
   refreshMouseControl();
}

void GuiCanvas::popDialogControl(S32 layer)
{
   if (size() < 1)
      return;

   GuiControl *ctrl = NULL;
   iterator i = end(); // find in z order (last to first)
   while (i != begin())
   {
      i--;
      ctrl = static_cast<GuiControl*>(*i);
      if (ctrl->mLayer == layer)
         break;
   }
   if (ctrl)
      popDialogControl(ctrl);
}

void GuiCanvas::mouseLock(GuiControl *lockingControl)
{
   if (bool(mMouseCapturedControl))
      return;

   mMouseCapturedControl = lockingControl;

   if(mMouseControl && mMouseControl != mMouseCapturedControl)
   {
      GuiEvent evt;
      evt.mousePoint.x = S32(mCursorPt.x);
      evt.mousePoint.y = S32(mCursorPt.y);

      mMouseControl->onMouseLeave(evt);
   }
}

void GuiCanvas::mouseUnlock(GuiControl *lockingControl)
{
   if (static_cast<GuiControl*>(mMouseCapturedControl) != lockingControl)
      return;

   GuiEvent evt;
   evt.mousePoint.x = S32(mCursorPt.x);
   evt.mousePoint.y = S32(mCursorPt.y);

   GuiControl * controlHit = findHitControl(evt.mousePoint);
   if(controlHit != mMouseCapturedControl)
   {
      mMouseControl = controlHit;
      mMouseControlClicked = false;
      if(bool(mMouseControl))
         mMouseControl->onMouseEnter(evt);
   }
   mMouseCapturedControl = NULL;
}

void GuiCanvas::paint()
{
   resetUpdateRegions();

   // inhibit explicit refreshes in the case we're swapped out
   if( mPlatformWindow && mPlatformWindow->isVisible() && GFX->allowRender())
      mPlatformWindow->displayEvent.trigger(mPlatformWindow->getWindowId());
}

void GuiCanvas::repaint(U32 elapsedMS)
{
   // Make sure we have a window.
   if ( !mPlatformWindow )
      return;

   // Has enough time elapsed?
   U32 elapsed = Platform::getRealMilliseconds() - mLastRenderMs;
   if (elapsed < elapsedMS)
      return;

   // Do the render.
   resetUpdateRegions();
   handlePaintEvent(mPlatformWindow->getWindowId());
}

void GuiCanvas::maintainSizing()
{
   Point2I size = getWindowSize();

   if(size.x == -1 || size.y == -1)
      return;

   RectI screenRect(0, 0, size.x, size.y);
   setBounds(screenRect);

   // all bottom level controls should be the same dimensions as the canvas
   // this is necessary for passing mouse events accurately
   iterator i;
   for (i = begin(); i != end(); i++)
   {
      AssertFatal(static_cast<GuiControl*>((*i))->isAwake(), "GuiCanvas::maintainSizing - ctrl is not awake");
      GuiControl *ctrl = static_cast<GuiControl*>(*i);
      Point2I ext = ctrl->getExtent();
      Point2I pos = ctrl->getPosition();
      Point2I newExt = screenRect.extent;
      Point2I newPos = screenRect.point;

      // if menubar is active displace content gui control
      if( mMenuBarCtrl && (ctrl == getContentControl()) )
      {          
          const SimObject *menu = mMenuBarCtrl->findObjectByInternalName( StringTable->insert("menubar"), true);

          if( !menu )
              continue;

          AssertFatal( dynamic_cast<const GuiControl*>(menu), "");

          const U32 yOffset = static_cast<const GuiControl*>(menu)->getExtent().y;
          newPos.y += yOffset;
          newExt.y -= yOffset;
      }

      if(pos != newPos || ext != newExt)
      {
         ctrl->resize(newPos, newExt);
         resetUpdateRegions();
      }
   }

}

void GuiCanvas::setupFences()
{
   // Destroy old fences
   SAFE_DELETE_ARRAY( mFences );

   // Now create the new ones
   if( mNumFences > 0 )
   {
      mFences = new GFXFence*[mNumFences];

      // Allocate the new fences
      for( S32 i = 0; i < mNumFences; i++ )
         mFences[i] = GFX->createFence();
   }

   // Reset state
   mNextFenceIdx = 0;
}

void GuiCanvas::renderFrame(bool preRenderOnly, bool bufferSwap /* = true */)
{
   AssertISV(mPlatformWindow, "GuiCanvas::renderFrame - no window present!");
   if(!mPlatformWindow->isVisible() || !GFX->allowRender() || GFX->canCurrentlyRender())
      return;

   PROFILE_START(CanvasPreRender);

   // Set our window as the current render target so we can see outputs.
   GFX->setActiveRenderTarget(mPlatformWindow->getGFXTarget());

   if (!GFX->getActiveRenderTarget())
   {
      PROFILE_END();
      return;
   }

#ifdef TORQUE_GFX_STATE_DEBUG
   GFX->getDebugStateManager()->startFrame();
#endif

   GFXTarget* renderTarget = GFX->getActiveRenderTarget();
   if (renderTarget == NULL)
   {
      PROFILE_END();
      return;
   }

   // Make sure the root control is the size of the canvas.
   Point2I size = renderTarget->getSize();

   if(size.x == 0 || size.y == 0)
   {
      PROFILE_END();
      return;
   }

   RectI screenRect(0, 0, size.x, size.y);

   maintainSizing();

   //preRender (recursive) all controls
   preRender();

   PROFILE_END();

   // Are we just doing pre-render?
   if(preRenderOnly)
      return;

   // Signal the interested parties.
   GuiCanvas::getGuiCanvasFrameSignal().trigger(true);
      
   // Gross hack to make sure we don't end up with advanced lighting and msaa 
   // at the same time, which causes artifacts. At the same time we don't 
   // want to just throw the settings the user has chosen if the light manager 
   // changes at a later time.

   GFXVideoMode mode = mPlatformWindow->getVideoMode();
   if ( dStricmp( LIGHTMGR->getId(), "ADVLM" ) == 0 && mode.antialiasLevel > 0 )   
   {
      const char *pref = Con::getVariable( "$pref::Video::mode" );
      mode.parseFromString( pref );
      mode.antialiasLevel = 0;
      mPlatformWindow->setVideoMode(mode);

      Con::printf( "AntiAliasing has been disabled; it is not compatible with AdvancedLighting." );
   }
   else if ( dStricmp( LIGHTMGR->getId(), "BLM" ) == 0)
   {
      const char *pref = Con::getVariable( "$pref::Video::mode" );

      U32 prefAA = dAtoi( StringUnit::getUnit(pref, 5, " ") );
      if ( prefAA != mode.antialiasLevel )
      {
         mode.parseFromString( pref );
         mPlatformWindow->setVideoMode(mode);

         Con::printf( "AntiAliasing has been enabled while running BasicLighting." );
      }
   }

   // for now, just always reset the update regions - this is a
   // fix for FSAA on ATI cards
   resetUpdateRegions();

   PROFILE_START(CanvasRenderControls);

   // Draw the mouse
   GuiCursor *mouseCursor = NULL;
   bool cursorVisible = true;

   if(bool(mMouseCapturedControl))
      mMouseCapturedControl->getCursor(mouseCursor, cursorVisible, mLastEvent);
   else if(bool(mMouseControl))
      mMouseControl->getCursor(mouseCursor, cursorVisible, mLastEvent);

   Point2I cursorPos((S32)mCursorPt.x, (S32)mCursorPt.y);
   if(!mouseCursor)
      mouseCursor = mDefaultCursor;

   if(mLastCursorEnabled && mLastCursor)
   {
      Point2I spot = mLastCursor->getHotSpot();
      Point2I cext = mLastCursor->getExtent();
      Point2I pos = mLastCursorPt - spot;
      addUpdateRegion(pos - Point2I(2, 2), Point2I(cext.x + 4, cext.y + 4));
   }

   if(cursorVisible && mouseCursor)
   {
      Point2I spot = mouseCursor->getHotSpot();
      Point2I cext = mouseCursor->getExtent();
      Point2I pos = cursorPos - spot;

      addUpdateRegion(pos - Point2I(2, 2), Point2I(cext.x + 4, cext.y + 4));
   }

	mLastCursorEnabled = cursorVisible;
	mLastCursor = mouseCursor;
	mLastCursorPt = cursorPos;

   // Begin GFX
   PROFILE_START(GFXBeginScene);

   bool beginSceneRes = GFX->beginScene();

   PROFILE_END();

   // Render all offscreen canvas objects here since we may need them in the render loop
   if (GuiOffscreenCanvas::sList.size() != 0)
   {
      // Reset the entire state since oculus shit will have barfed it.
      GFX->disableShaders(true);
      GFX->updateStates(true);

      for (Vector<GuiOffscreenCanvas*>::iterator itr = GuiOffscreenCanvas::sList.begin(); itr != GuiOffscreenCanvas::sList.end(); itr++)
      {
         (*itr)->renderFrame(false, false);
      }

      GFX->setActiveRenderTarget(renderTarget);
   }

   // Can't render if waiting for device to reset.   
   if ( !beginSceneRes )
   {      
      PROFILE_END(); // CanvasRenderControls
      
      // Since we already triggered the signal once for begin-of-frame,
      // we should be consistent and trigger it again for end-of-frame.
      GuiCanvas::getGuiCanvasFrameSignal().trigger(false);

      return;
   }

   // Clear the current viewport area
   GFX->setViewport( screenRect );
   GFX->clear( GFXClearZBuffer | GFXClearStencil | GFXClearTarget, gCanvasClearColor, 1.0f, 0 );

   resetUpdateRegions();

	// Make sure we have a clean matrix state 
   // before we start rendering anything!   
   GFX->setWorldMatrix( MatrixF::Identity );
   GFX->setViewMatrix( MatrixF::Identity );
   GFX->setProjectionMatrix( MatrixF::Identity );

   // If we're taking a screenshot then let it have
   // a chance at altering the view matrix.
   if ( gScreenShot && gScreenShot->isPending() )
      gScreenShot->tileGui( size );

   RectI updateUnion;
   buildUpdateUnion(&updateUnion);
   if (updateUnion.intersect(screenRect))
   {
      // Render active GUI Dialogs
      for(iterator i = begin(); i != end(); i++)
      {
         // Get the control
         GuiControl *contentCtrl = static_cast<GuiControl*>(*i);
         
         GFX->setClipRect( updateUnion );
         GFX->setStateBlock(mDefaultGuiSB);
         
         contentCtrl->onRender(contentCtrl->getPosition(), updateUnion);
      }

      // Fill Black if no Dialogs
      if(this->size() == 0)
         GFX->clear( GFXClearTarget, ColorI(0,0,0,0), 1.0f, 0 );

      // Tooltip resource
      if(bool(mMouseControl))
      {
         U32 curTime = Platform::getRealMilliseconds();
         if(mHoverControl == mMouseControl)
         {
            if(mHoverPositionSet || (curTime - mHoverControlStart) >= mHoverControl->mTipHoverTime || (curTime - mHoverLeftControlTime) <= mHoverControl->mTipHoverTime)
            {
               if(!mHoverPositionSet)
               {
                  mHoverPosition = cursorPos;
               }
               mHoverPositionSet = mMouseControl->mRenderTooltipDelegate( mHoverPosition, cursorPos, NULL );
            }

         } 
         else
         {
            if(mHoverPositionSet)
            {
               mHoverLeftControlTime = curTime;
               mHoverPositionSet = false;
            }
            mHoverControl = mMouseControl;
            mHoverControlStart = curTime;
         }
      }

      GFX->setClipRect( updateUnion );

      // Draw an ugly box if we don't have a cursor available...
      //if (mCursorEnabled && mShowCursor && !mouseCursor)
      //{
      //   GFX->drawRectFill( RectI( mCursorPt.x, mCursorPt.y, mCursorPt.x + 2, mCursorPt.y + 2 ), ColorI( 255, 0, 0 ) );
      //}


      // CodeReview - Make sure our bitmap modulation is clear or else there's a black modulation
      // that ruins rendering of textures at startup.. This was done in mouseCursor 
      // onRender and so at startup when it wasn't called the modulation was black, ruining
      // the loading screen display. This fixes the issue, but is it only masking a deeper issue
      // in GFX with regard to gui rendering? [5/3/2007 justind]
      GFX->getDrawUtil()->clearBitmapModulation();

      // Really draw the cursor. :)
      // Only if the platform cursor controller is missing or the platform cursor
      // isn't visible.
      if (!mPlatformWindow->getCursorController() || (mCursorEnabled && mouseCursor && mShowCursor && 
         !mPlatformWindow->getCursorController()->isCursorVisible()))
      {
         Point2I pos((S32)mCursorPt.x, (S32)mCursorPt.y);
         Point2I spot = mouseCursor->getHotSpot();

         pos -= spot;
         mouseCursor->render(pos);
      }
   }

   // Render all RTT end of frame updates HERE
   //DynamicTexture::updateScreenTextures();
   //DynamicTexture::updateEndOfFrameTextures();
   // mPending is set when the console function "screenShot()" is called
   // this situation is necessary because it needs to take the screenshot
   // before the buffers swap

   PROFILE_END();

   // Fence logic here, because this is where endScene is called.
   if( mNumFences > 0 )
   {
      // Issue next fence
      mFences[mNextFenceIdx]->issue();

      mNextFenceIdx++;
      
      // Wrap the next fence around to first if we're maxxed
      if( mNextFenceIdx >= mNumFences )
         mNextFenceIdx = 0;

      // Block on previous fence
      mFences[mNextFenceIdx]->block();
   }

   PROFILE_START(GFXEndScene);
   GFX->endScene();
   PROFILE_END();
   
   GFX->getDeviceEventSignal().trigger( GFXDevice::dePostFrame );
   swapBuffers();

   GuiCanvas::getGuiCanvasFrameSignal().trigger(false);

#ifdef TORQUE_GFX_STATE_DEBUG
   GFX->getDebugStateManager()->endFrame();
#endif

   // Keep track of the last time we rendered.
   mLastRenderMs = Platform::getRealMilliseconds();
}

GuiCanvas::GuiCanvasFrameSignal& GuiCanvas::getGuiCanvasFrameSignal()
{
   static GuiCanvasFrameSignal theSignal;
   return theSignal;
}

void GuiCanvas::swapBuffers()
{
   AssertISV(mPlatformWindow, "GuiCanvas::swapBuffers - no window present!");
   if(!mPlatformWindow->isVisible())
      return;

   PROFILE_START(SwapBuffers);
   mPlatformWindow->getGFXTarget()->present();
   PROFILE_END();
}

void GuiCanvas::buildUpdateUnion(RectI *updateUnion)
{
   *updateUnion = mOldUpdateRects[0];

   //the update region should encompass the oldUpdateRects, and the curUpdateRect
   Point2I upperL;
   Point2I lowerR;

   upperL.x = getMin(mOldUpdateRects[0].point.x, mOldUpdateRects[1].point.x);
   upperL.x = getMin(upperL.x, mCurUpdateRect.point.x);

   upperL.y = getMin(mOldUpdateRects[0].point.y, mOldUpdateRects[1].point.y);
   upperL.y = getMin(upperL.y, mCurUpdateRect.point.y);

   lowerR.x = getMax(mOldUpdateRects[0].point.x + mOldUpdateRects[0].extent.x, mOldUpdateRects[1].point.x + mOldUpdateRects[1].extent.x);
   lowerR.x = getMax(lowerR.x, mCurUpdateRect.point.x + mCurUpdateRect.extent.x);

   lowerR.y = getMax(mOldUpdateRects[0].point.y + mOldUpdateRects[0].extent.y, mOldUpdateRects[1].point.y + mOldUpdateRects[1].extent.y);
   lowerR.y = getMax(lowerR.y, mCurUpdateRect.point.y + mCurUpdateRect.extent.y);

   updateUnion->point = upperL;
   updateUnion->extent = lowerR - upperL;

   //shift the oldUpdateRects
   mOldUpdateRects[0] = mOldUpdateRects[1];
   mOldUpdateRects[1] = mCurUpdateRect;

   mCurUpdateRect.point.set(0,0);
   mCurUpdateRect.extent.set(0,0);
}

void GuiCanvas::addUpdateRegion(Point2I pos, Point2I ext)
{
   if(mCurUpdateRect.extent.x == 0)
   {
      mCurUpdateRect.point = pos;
      mCurUpdateRect.extent = ext;
   }
   else
   {
      Point2I upperL;
      upperL.x = getMin(mCurUpdateRect.point.x, pos.x);
      upperL.y = getMin(mCurUpdateRect.point.y, pos.y);
      Point2I lowerR;
      lowerR.x = getMax(mCurUpdateRect.point.x + mCurUpdateRect.extent.x, pos.x + ext.x);
      lowerR.y = getMax(mCurUpdateRect.point.y + mCurUpdateRect.extent.y, pos.y + ext.y);
      mCurUpdateRect.point = upperL;
      mCurUpdateRect.extent = lowerR - upperL;
   }
}

void GuiCanvas::resetUpdateRegions()
{
   //DEBUG - get surface width and height
   mOldUpdateRects[0] = getBounds();
   mOldUpdateRects[1] = mOldUpdateRects[0];
   mCurUpdateRect = mOldUpdateRects[0];
}

void GuiCanvas::setFirstResponder( GuiControl* newResponder )
{
	GuiControl* oldResponder = mFirstResponder;
	Parent::setFirstResponder( newResponder );
   
   if( oldResponder == mFirstResponder )
      return;

	if( oldResponder && ( oldResponder != newResponder ) )
		oldResponder->onLoseFirstResponder();
      
   if( newResponder && ( newResponder != oldResponder ) )
      newResponder->onGainFirstResponder();
}

DefineEngineMethod( GuiCanvas, getContent, S32, (),,
				   "@brief Get the GuiControl which is being used as the content.\n\n"

				   "@tsexample\n"
				   "Canvas.getContent();\n"
				   "@endtsexample\n\n"

				   "@return ID of current content control")
{
	GuiControl *ctrl = object->getContentControl();
   if(ctrl)
      return ctrl->getId();
   return -1;
}

DefineEngineMethod( GuiCanvas, setContent, void, (GuiControl* ctrl),,
				   "@brief Set the content of the canvas to a specified control.\n\n"

				   "@param ctrl ID or name of GuiControl to set content to\n\n"

				   "@tsexample\n"
				   "Canvas.setContent(PlayGui);\n"
				   "@endtsexample\n\n")
{
	// Not using old error reporting until we modify the engineAPI - mperry

	//GuiControl *gui = NULL;
 //  if(argv[2][0])
 //  {
 //     if (!Sim::findObject(argv[2], gui))
 //     {
 //        Con::printf("%s(): Invalid control: %s", argv[0], argv[2]);
 //        return;
 //     }
 //  }

	if(!ctrl)
	{
		Con::errorf("GuiCanvas::setContent - Invalid control specified')");
		return;
	}

   //set the new content control
   object->setContentControl(ctrl);
}

ConsoleDocFragment _pushDialog(
   "@brief Adds a dialog control onto the stack of dialogs\n\n"
   "@param ctrl Dialog to add\n"
   "@param layer Layer to put dialog on (optional)\n"
   "@param center True to center dialog on canvas (optional)\n\n"
   "@tsexample\n"
   "Canvas.pushDialog(RecordingsDlg);\n"
   "@endtsexample\n\n",
   "GuiCanvas",
   "void pushDialog( GuiControl ctrl, int layer=0, bool center=false);"
);

DefineConsoleMethod( GuiCanvas, pushDialog, void, (const char * ctrlName, S32 layer, bool center), ( 0, false), "(GuiControl ctrl, int layer=0, bool center=false)"
			  "@hide")
{
   GuiControl *gui;

   if (!	Sim::findObject(ctrlName, gui))
   {
      Con::printf("pushDialog(): Invalid control: %s", ctrlName);
      return;
   }

   //find the layer

   //set the new content control
   object->pushDialogControl(gui, layer, center);
}

ConsoleDocFragment _popDialog1(
   "@brief Removes a specific dialog control\n\n"
   "@param ctrl Dialog to pop\n"
   "@tsexample\n"
   "Canvas.popDialog(RecordingsDlg);\n"
   "@endtsexample\n\n",
   "GuiCanvas",
   "void popDialog( GuiControl ctrl);"
);

ConsoleDocFragment _popDialog2(
   "@brief Removes a dialog at the front most layer\n\n"
   "@tsexample\n"
   "// Pops whatever is on layer 0\n"
   "Canvas.popDialog();\n"
   "@endtsexample\n\n",
   "GuiCanvas",
   "void popDialog();"
);

DefineConsoleMethod( GuiCanvas, popDialog, void, (GuiControl * gui), (NULL), "(GuiControl ctrl=NULL)"
			  "@hide")
{
   if (gui)
      object->popDialogControl(gui);
   else
      object->popDialogControl();
}

ConsoleDocFragment _popLayer1(
	"@brief Removes the top most layer of dialogs\n\n"
	"@tsexample\n"
	"Canvas.popLayer();\n"
	"@endtsexample\n\n",
	"GuiCanvas",
	"void popLayer();"
);

ConsoleDocFragment _popLayer2(
	"@brief Removes a specified layer of dialogs\n\n"
	"@param layer Number of the layer to pop\n\n"
	"@tsexample\n"
	"Canvas.popLayer(1);\n"
	"@endtsexample\n\n",
	"GuiCanvas",
	"void popLayer(S32 layer);"
);

DefineConsoleMethod( GuiCanvas, popLayer, void, (S32 layer), (0), "(int layer)" 
			  "@hide")
{

   object->popDialogControl(layer);
}

DefineEngineMethod( GuiCanvas, cursorOn, void, (),,
				   "@brief Turns on the mouse cursor.\n\n"
				   "@tsexample\n"
				   "Canvas.cursorOn();\n"
				   "@endtsexample\n\n")
{
	object->setCursorON(true);
}

DefineEngineMethod( GuiCanvas, cursorOff, void, (),,
				    "@brief Turns on the mouse off.\n\n"
				   "@tsexample\n"
				   "Canvas.cursorOff();\n"
				   "@endtsexample\n\n")
{
	object->setCursorON(false);
}


DefineEngineMethod( GuiCanvas, setCursor, void, (GuiCursor* cursor),,
				   "@brief Sets the cursor for the canvas.\n\n"

				   "@param cursor Name of the GuiCursor to use\n\n"

				   "@tsexample\n"
				   "Canvas.setCursor(\"DefaultCursor\");\n"
				   "@endtsexample\n\n")
{
	if(!cursor)
	{
		Con::errorf("GuiCanvas::setCursor - Invalid GuiCursor name or ID");
		return;
	}
	object->setCursor(cursor);
}

DefineEngineMethod( GuiCanvas, renderFront, void, ( bool enable ),,
				   "@brief This turns on/off front-buffer rendering.\n\n"

				   "@param enable True if all rendering should be done to the front buffer\n\n"

				   "@tsexample\n"
				   "Canvas.renderFront(false);\n"
				   "@endtsexample\n\n")
{
	object->setRenderFront(enable);
}

DefineEngineMethod( GuiCanvas, showCursor, void, (),,
				   "@brief Enable rendering of the cursor.\n\n"

				   "@tsexample\n"
				   "Canvas.showCursor();\n"
				   "@endtsexample\n\n")
{
	object->showCursor(true);
}

DefineEngineMethod( GuiCanvas, hideCursor, void, (),,
				   "@brief Disable rendering of the cursor.\n\n"

				   "@tsexample\n"
				   "Canvas.hideCursor();\n"
				   "@endtsexample\n\n")
{
	object->showCursor(false);
}

DefineEngineMethod( GuiCanvas, isCursorOn, bool, (),,
				   "@brief Determines if mouse cursor is enabled.\n\n"

				   "@tsexample\n"
				   "// Is cursor on?\n"
				   "if(Canvas.isCursorOn())\n"
				   "	echo(\"Canvas cursor is on\");\n"
				   "@endtsexample\n\n"
				   "@return Returns true if the cursor is on.\n\n")
{
	return object->isCursorON();
}

DefineEngineMethod( GuiCanvas, isCursorShown, bool, (),,
				   "@brief Determines if mouse cursor is rendering.\n\n"

				   "@tsexample\n"
				   "// Is cursor rendering?\n"
				   "if(Canvas.isCursorShown())\n"
				   "	echo(\"Canvas cursor is rendering\");\n"
				   "@endtsexample\n\n"
				   "@return Returns true if the cursor is rendering.\n\n")
{
	return object->isCursorShown();
}

DefineEngineMethod( GuiCanvas, repaint, void, ( S32 elapsedMS ), (0),
				   "@brief Force canvas to redraw.\n"
               "If the elapsed time is greater than the time since the last paint "
               "then the repaint will be skipped.\n"
               "@param elapsedMS The optional elapsed time in milliseconds.\n\n"

				   "@tsexample\n"
				   "Canvas.repaint();\n"
				   "@endtsexample\n\n")
{
	object->repaint(elapsedMS < 0 ? 0 : elapsedMS);
}

DefineEngineMethod( GuiCanvas, reset, void, (),,
				   "@brief Reset the update regions for the canvas.\n\n"

				   "@tsexample\n"
				   "Canvas.reset();\n"
				   "@endtsexample\n\n")
{
	object->resetUpdateRegions();
}

DefineEngineMethod( GuiCanvas, getCursorPos, Point2I, (),,
				   "@brief Get the current position of the cursor in screen-space. Note that this position"
               " might be outside the Torque window. If you want to get the position within the Canvas,"
               " call screenToClient on the result.\n\n"
               "@see Canvas::screenToClient()\n\n"
				   "@param param Description\n\n"
				   "@tsexample\n"
				   "%cursorPos = Canvas.getCursorPos();\n"
				   "@endtsexample\n\n"
				   "@return Screen coordinates of mouse cursor, in format \"X Y\"")
{
	return object->getCursorPos();
}

ConsoleDocFragment _setCursorPos1(
   "@brief Sets the position of the cursor\n\n"
   "@param pos Point, in screenspace for the cursor. Formatted as (\"x y\")\n\n"
   "@tsexample\n"
   "Canvas.setCursorPos(\"0 0\");\n"
   "@endtsexample\n\n",
   "GuiCanvas",
   "bool setCursorPos( Point2I pos );"
);
ConsoleDocFragment _setCursorPos2(
   "@brief Sets the position of the cursor\n\n"
   "@param posX X-coordinate, in screenspace for the cursor.\n"
   "@param posY Y-coordinate, in screenspace for the cursor.\n\n"
   "@tsexample\n"
   "Canvas.setCursorPos(0,0);\n"
   "@endtsexample\n\n",
   "GuiCanvas",
   "bool setCursorPos( F32 posX, F32 posY);"
);

DefineConsoleMethod( GuiCanvas, setCursorPos, void, (Point2I pos), , "(Point2I pos)"
			  "@hide")
{

   object->setCursorPos(pos);
}

DefineEngineMethod( GuiCanvas, getMouseControl, S32, (),,
				   "@brief Gets the gui control under the mouse.\n\n"
				   "@tsexample\n"
				   "%underMouse = Canvas.getMouseControl();\n"
				   "@endtsexample\n\n"

				   "@return ID of the gui control, if one was found. NULL otherwise")
{
	GuiControl* control = object->getMouseControl();
   if (control)
      return control->getId();
   
   return NULL;
}

DefineEngineFunction(excludeOtherInstance, bool, (const char* appIdentifer),,
					 "@brief Used to exclude/prevent all other instances using the same identifier specified\n\n"

					 "@note Not used on OSX, Xbox, or in Win debug builds\n\n"

					 "@param appIdentifier Name of the app set up for exclusive use.\n"

					 "@return False if another app is running that specified the same appIdentifier\n\n"

					 "@ingroup Platform\n"
					 "@ingroup GuiCore")
{
	   // mac/360 can only run one instance in general.
#if !defined(TORQUE_OS_MAC) && !defined(TORQUE_OS_XENON) && !defined(TORQUE_DEBUG) && !defined(TORQUE_OS_LINUX)
   return Platform::excludeOtherInstances(appIdentifer);
#else
   // We can just return true if we get here.
   return true;
#endif
}

DefineEngineMethod( GuiCanvas, getExtent, Point2I, (),,
				   "@brief Returns the dimensions of the canvas\n\n"

				   "@tsexample\n"
				   "%extent = Canvas.getExtent();\n"
				   "@endtsexample\n\n"

				   "@return Width and height of canvas. Formatted as numerical values in a single string \"# #\"")
{
	return object->getExtent();
}


DefineEngineMethod( GuiCanvas, setWindowTitle, void, ( const char* newTitle),,
				   "@brief Change the title of the OS window.\n\n"

				   "@param newTitle String containing the new name\n\n"

				   "@tsexample\n"
				   "Canvas.setWindowTitle(\"Documentation Rocks!\");\n"
				   "@endtsexample\n\n")
{
	object->setWindowTitle(newTitle);
}


DefineEngineMethod( GuiCanvas, findFirstMatchingMonitor, S32, (const char* name),,
				   "@brief Find the first monitor index that matches the given name.\n\n"
               "The actual match algorithm depends on the implementation.\n"
               "@param name The name to search for.\n\n"
				   "@return The number of monitors attached to the system, including the default monoitor.")
{
   return PlatformWindowManager::get()->findFirstMatchingMonitor(name);
}

DefineEngineMethod( GuiCanvas, getMonitorCount, S32, (),,
				   "@brief Gets the number of monitors attached to the system.\n\n"

				   "@return The number of monitors attached to the system, including the default monoitor.")
{
   return PlatformWindowManager::get()->getMonitorCount();
}

DefineEngineMethod( GuiCanvas, getMonitorName, const char*, (S32 index),,
				   "@brief Gets the name of the requested monitor.\n\n"
               "@param index The monitor index.\n\n"
				   "@return The name of the requested monitor.")
{
   return PlatformWindowManager::get()->getMonitorName(index);
}

DefineEngineMethod( GuiCanvas, getMonitorRect, RectI, (S32 index),,
				   "@brief Gets the region of the requested monitor.\n\n"
               "@param index The monitor index.\n\n"
				   "@return The rectangular region of the requested monitor.")
{
   return PlatformWindowManager::get()->getMonitorRect(index);
}


DefineEngineMethod( GuiCanvas, getVideoMode, const char*, (),,
				   "@brief Gets the current screen mode as a string.\n\n"

				   "The return string will contain 5 values (width, height, fullscreen, bitdepth, refreshRate). "
				   "You will need to parse out each one for individual use.\n\n"

				   "@tsexample\n"
				   "%screenWidth = getWord(Canvas.getVideoMode(), 0);\n"
				   "%screenHeight = getWord(Canvas.getVideoMode(), 1);\n"
				   "%isFullscreen = getWord(Canvas.getVideoMode(), 2);\n"
				   "%bitdepth = getWord(Canvas.getVideoMode(), 3);\n"
				   "%refreshRate = getWord(Canvas.getVideoMode(), 4);\n"
				   "@endtsexample\n\n"

				   "@return String formatted with screen width, screen height, screen mode, bit depth, and refresh rate.")
{
	// Grab the video mode.
   if (!object->getPlatformWindow())
      return "";

   GFXVideoMode vm = object->getPlatformWindow()->getVideoMode();
   char* buf = Con::getReturnBuffer(vm.toString());
   return buf;
}


DefineEngineMethod( GuiCanvas, getModeCount, S32, (),,
				   "@brief Gets the number of modes available on this device.\n\n"

				   "@param param Description\n\n"

				   "@tsexample\n"
				   "%modeCount = Canvas.getModeCount()\n"
				   "@endtsexample\n\n"

				   "@return The number of video modes supported by the device")
{
	if (!object->getPlatformWindow())
      return 0;

   // Grab the available mode list from the device.
   const Vector<GFXVideoMode>* const modeList = 
      object->getPlatformWindow()->getGFXDevice()->getVideoModeList();

   // Return the number of resolutions.
   return modeList->size();
}

DefineEngineMethod( GuiCanvas, getMode, const char*, (S32 modeId),,
				   "@brief Gets information on the specified mode of this device.\n\n"
				   "@param modeId Index of the mode to get data from.\n"
				   "@return A video mode string given an adapter and mode index.\n\n"
				   "@see GuiCanvas::getVideoMode()")
{
	if (!object->getPlatformWindow())
      return 0;

   // Grab the available mode list from the device.
   const Vector<GFXVideoMode>* const modeList = 
      object->getPlatformWindow()->getGFXDevice()->getVideoModeList();

   // Get the desired index and confirm it's valid.
   S32 idx = modeId;
   if((idx < 0) || (idx >= modeList->size()))
   {
      Con::errorf("GuiCanvas::getResolution - You requested an out of range index of %d. Please specify an index in the range [0, %d).", idx, modeList->size());
      return "";
   }

   // Great - we got something valid, so convert the videomode into a 
   // string and return to the user.
   GFXVideoMode vm = (*modeList)[idx];

   char *retString = Con::getReturnBuffer(vm.toString());
   return retString;
}


DefineEngineMethod( GuiCanvas, toggleFullscreen, void, (),,
				   "@brief toggle canvas from fullscreen to windowed mode or back.\n\n"

				   "@tsexample\n"
				   "// If we are in windowed mode, the following will put is in fullscreen\n"
				   "Canvas.toggleFullscreen();"
				   "@endtsexample\n\n")
{
	if (Platform::getWebDeployment())
      return;

   if (!object->getPlatformWindow())
      return;

   if (Journal::IsRecording() || Journal::IsPlaying())   
      return;

   // Get the window's video mode.
   GFXVideoMode origMode = object->getPlatformWindow()->getVideoMode();
   
   // And grab the device its using.
   GFXDevice *device = object->getPlatformWindow()->getGFXDevice();

   // Toggle the fullscreen bit.
   GFXVideoMode newMode = origMode;
   newMode.fullScreen = !origMode.fullScreen;
   
   // CodeReview Toggling might be better served by reading the fullscreen
   //            or windowed video mode pref and setting that instead [bjg 5/2/07]

   if(newMode.fullScreen == true)
   {
      // Are we going to fullscreen? If so find the first matching resolution that
      // is equal to or bigger in size, and has same BPP - windows
      // are often strangely sized and will need to be adjusted to a viable
      // fullscreen res.

      for(S32 i=0; i<device->getVideoModeList()->size(); i++)
      {
         const GFXVideoMode &newVm = (*(device->getVideoModeList()))[i];

         if(newMode.resolution.x > newVm.resolution.x)
            continue;

         if(newMode.resolution.y > newVm.resolution.y)
            continue;

         if(newMode.bitDepth != newVm.bitDepth)
            continue;

         // Great - got a match.
         newMode = newVm;
         newMode.fullScreen = true;
         break;
      }
   }

   // Ok, we have new video mode. Set it!
   object->getPlatformWindow()->setVideoMode(newMode);
}


DefineEngineMethod( GuiCanvas, clientToScreen, Point2I, ( Point2I coordinate ),,
   "Translate a coordinate from canvas window-space to screen-space.\n"
   "@param coordinate The coordinate in window-space.\n"
   "@return The given coordinate translated to screen-space." )
{
   if( !object->getPlatformWindow() )
      return coordinate;
      
   return object->getPlatformWindow()->clientToScreen( coordinate );
}

DefineEngineMethod( GuiCanvas, screenToClient, Point2I, ( Point2I coordinate ),,
   "Translate a coordinate from screen-space to canvas window-space.\n"
   "@param coordinate The coordinate in screen-space.\n"
   "@return The given coordinate translated to window-space." )
{
   if( !object->getPlatformWindow() )
      return coordinate;
      
   return object->getPlatformWindow()->screenToClient( coordinate );
}

DefineEngineMethod( GuiCanvas, getWindowPosition, Point2I, (),,
   "Get the current position of the platform window associated with the canvas.\n"
   "@return The window position of the canvas in screen-space." )
{
   if( !object->getPlatformWindow() )
      return Point2I( 0, 0 );
      
   return object->getPlatformWindow()->getPosition();
}

DefineEngineMethod( GuiCanvas, setWindowPosition, void, ( Point2I position ),,
   "Set the position of the platform window associated with the canvas.\n"
   "@param position The new position of the window in screen-space." )
{
   if( !object->getPlatformWindow() )
      return;
      
   object->getPlatformWindow()->setPosition( position );
}

DefineConsoleMethod( GuiCanvas, isFullscreen, bool, (), , "() - Is this canvas currently fullscreen?" )
{
   if (Platform::getWebDeployment())
      return false;

   if (!object->getPlatformWindow())
      return false;

   return object->getPlatformWindow()->getVideoMode().fullScreen;
}

DefineConsoleMethod( GuiCanvas, minimizeWindow, void, (), , "() - minimize this canvas' window." )
{
   PlatformWindow* window = object->getPlatformWindow();
   if ( window )
      window->minimize();
}

DefineConsoleMethod( GuiCanvas, isMinimized, bool, (), , "()" )
{
   PlatformWindow* window = object->getPlatformWindow();
   if ( window )
      return window->isMinimized();

   return false;
}

DefineConsoleMethod( GuiCanvas, isMaximized, bool, (), , "()" )
{
   PlatformWindow* window = object->getPlatformWindow();
   if ( window )
      return window->isMaximized();

   return false;
}

DefineConsoleMethod( GuiCanvas, maximizeWindow, void, (), , "() - maximize this canvas' window." )
{
   PlatformWindow* window = object->getPlatformWindow();
   if ( window )
      window->maximize();
}

DefineConsoleMethod( GuiCanvas, restoreWindow, void, (), , "() - restore this canvas' window." )
{
   PlatformWindow* window = object->getPlatformWindow();
   if( window )
      window->restore();
}

DefineConsoleMethod( GuiCanvas, setFocus, void, (), , "() - Claim OS input focus for this canvas' window.")
{
   PlatformWindow* window = object->getPlatformWindow();
   if( window )
      window->setFocus();
}

DefineEngineMethod( GuiCanvas, setMenuBar, void, ( GuiControl* menu ),,
   "Translate a coordinate from canvas window-space to screen-space.\n"
   "@param coordinate The coordinate in window-space.\n"
   "@return The given coordinate translated to screen-space." )
{
   return object->setMenuBar( menu );
}

DefineConsoleMethod( GuiCanvas, setVideoMode, void, 
               (U32 width, U32 height, bool fullscreen, U32 bitDepth, U32 refreshRate, U32 antialiasLevel), 
               ( false, 0, 0, 0),
               "(int width, int height, bool fullscreen, [int bitDepth], [int refreshRate], [int antialiasLevel] )\n"
               "Change the video mode of this canvas. This method has the side effect of setting the $pref::Video::mode to the new values.\n\n"
               "\\param width The screen width to set.\n"
               "\\param height The screen height to set.\n"
               "\\param fullscreen Specify true to run fullscreen or false to run in a window\n"
               "\\param bitDepth [optional] The desired bit-depth. Defaults to the current setting. This parameter is ignored if you are running in a window.\n"
               "\\param refreshRate [optional] The desired refresh rate. Defaults to the current setting. This parameter is ignored if you are running in a window"
					"\\param antialiasLevel [optional] The level of anti-aliasing to apply 0 = none" )
{
   if (!object->getPlatformWindow())
      return;
   
   if (Journal::IsRecording() || Journal::IsPlaying())   
      return;

   // Update the video mode and tell the window to reset.
   GFXVideoMode vm = object->getPlatformWindow()->getVideoMode();


   bool changed = false;
   if (width == 0 && height > 0)
   {
      // Our width is 0 but our height isn't...
      // Try to find a matching width
      for(S32 i=0; i<object->getPlatformWindow()->getGFXDevice()->getVideoModeList()->size(); i++)
      {
         const GFXVideoMode &newVm = (*(object->getPlatformWindow()->getGFXDevice()->getVideoModeList()))[i];

         if(newVm.resolution.y == height)
         {
            width = newVm.resolution.x;
            changed = true;
            break;
         }
      }
   }
   else if (height == 0 && width > 0)
   {
      // Our height is 0 but our width isn't...
      // Try to find a matching height
      for(S32 i=0; i<object->getPlatformWindow()->getGFXDevice()->getVideoModeList()->size(); i++)
      {
         const GFXVideoMode &newVm = (*(object->getPlatformWindow()->getGFXDevice()->getVideoModeList()))[i];

         if(newVm.resolution.x == width)
         {
            height = newVm.resolution.y;
            changed = true;
            break;
         }
      }
   }

   if (width == 0 || height == 0)
   {
      // Got a bad size for both of our dimensions or one of our dimensions and
      // didn't get a match for the other default back to our current resolution
      width  = vm.resolution.x;
      height = vm.resolution.y;

      changed = true;
   }

   if (changed)
   {
      Con::errorf("GuiCanvas::setVideoMode(): Error - Invalid resolution of (%d, %d) - attempting (%d, %d)", width, height, width, height);
   }

   vm.resolution  = Point2I(width, height);
   vm.fullScreen  = fullscreen;

   if (Platform::getWebDeployment())
      vm.fullScreen  = false;

   // These optional params are set to default at construction of vm. If they
   // aren't specified, just leave them at whatever they were set to.
   if (bitDepth > 0)
   {
      vm.bitDepth = bitDepth;
   }

   if (refreshRate > 0)
   {
      vm.refreshRate = refreshRate;
   }

   if (antialiasLevel > 0)
   {
      vm.antialiasLevel = antialiasLevel;
   }

   object->getPlatformWindow()->setVideoMode(vm);

   // Store the new mode into a pref.
   Con::setVariable( "$pref::Video::mode", vm.toString() );
}

ConsoleMethod( GuiCanvas, showWindow, void, 2, 2, "" )
{
   if (!object->getPlatformWindow())
      return;

   object->getPlatformWindow()->show();
   WindowManager->setDisplayWindow(true);
   object->getPlatformWindow()->setDisplayWindow(true);
}

ConsoleMethod( GuiCanvas, hideWindow, void, 2, 2, "" )
{
   if (!object->getPlatformWindow())
      return;

   object->getPlatformWindow()->hide();
   WindowManager->setDisplayWindow(false);
   object->getPlatformWindow()->setDisplayWindow(false);
}

ConsoleMethod( GuiCanvas, cursorClick, void, 4, 4, "button, isDown" )
{
   const S32 buttonId = dAtoi(argv[2]);
   const bool isDown = dAtob(argv[3]);

   object->cursorClick(buttonId, isDown);
}

ConsoleMethod( GuiCanvas, cursorNudge, void, 4, 4, "x, y" )
{
   object->cursorNudge(dAtof(argv[2]), dAtof(argv[3]));
}<|MERGE_RESOLUTION|>--- conflicted
+++ resolved
@@ -739,15 +739,6 @@
    //
    //    'mCursorPt' basically is an accumulation of errors and the number of bugs that have cropped up with
    //    the GUI clicking stuff where it is not supposed to are probably all to blame on this.
-<<<<<<< HEAD
-   
-   // Need to query platform for specific things
-   AssertISV(mPlatformWindow, "GuiCanvas::processMouseEvent - no window present!");
-   PlatformCursorController *pController = mPlatformWindow->getCursorController();
-   AssertFatal(pController != NULL, "GuiCanvas::processInputEvent - No Platform Controller Found");
-
-=======
->>>>>>> 443cd2d6
 
    S32 mouseDoubleClickWidth = 12;
    S32 mouseDoubleClickHeight = 12;
